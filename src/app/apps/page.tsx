--- conflicted
+++ resolved
@@ -11,166 +11,7 @@
 import React, { useEffect } from 'react'
 import { useRouter } from 'next/navigation'
 import { useHERAAuth } from '@/components/auth/HERAAuthProvider'
-<<<<<<< HEAD
-import Link from 'next/link'
-import Navbar from '@/app/components/Navbar'
-import { AppPurchaseModal } from '@/components/apps/AppPurchaseModal'
-import { AppManageModal } from '@/components/apps/AppManageModal'
-
-interface AppCard {
-  id: string
-  title: string
-  description: string
-  icon: React.ElementType
-  href: string
-  category: 'industry' | 'universal' | 'ai'
-  status: 'production' | 'beta' | 'coming-soon'
-  gradient: string
-  features: string[]
-}
-
-const apps: AppCard[] = [
-  // Industry-Specific Apps
-  {
-    id: 'salon',
-    title: 'Salon & Spa',
-    description:
-      'Complete beauty salon and spa management with appointments, inventory, and client management',
-    icon: Scissors,
-    href: '/salon/auth',
-    category: 'industry',
-    status: 'production',
-    gradient: 'from-pink-500 to-purple-600',
-    features: ['Appointment Booking', 'Client Management', 'Inventory Tracking', 'Staff Management']
-  },
-  {
-    id: 'icecream',
-    title: 'Ice Cream Manufacturing',
-    description:
-      'Production planning, inventory management, and distribution for ice cream manufacturers',
-    icon: Snowflake,
-    href: '/icecream',
-    category: 'industry',
-    status: 'production',
-    gradient: 'from-cyan-500 to-blue-600',
-    features: ['Production Planning', 'Recipe Management', 'Quality Control', 'Distribution']
-  },
-  {
-    id: 'restaurant',
-    title: 'Restaurant',
-    description:
-      'Full-service restaurant management with POS, kitchen display, and inventory control',
-    icon: Utensils,
-    href: '/restaurant',
-    category: 'industry',
-    status: 'production',
-    gradient: 'from-orange-500 to-red-600',
-    features: ['POS System', 'Kitchen Display', 'Table Management', 'Menu Engineering']
-  },
-  {
-    id: 'healthcare',
-    title: 'Healthcare',
-    description: 'Patient management, appointments, prescriptions, and billing for clinics',
-    icon: Stethoscope,
-    href: '/healthcare',
-    category: 'industry',
-    status: 'beta',
-    gradient: 'from-green-500 to-emerald-600',
-    features: ['Patient Records', 'Appointment Scheduling', 'Prescription Management', 'Billing']
-  },
-  {
-    id: 'jewelry',
-    title: 'Jewelry',
-    description:
-      'Specialized jewelry retail with custom orders, repairs, and precious metal tracking',
-    icon: Gem,
-    href: '/jewelry',
-    category: 'industry',
-    status: 'production',
-    gradient: 'from-purple-500 to-indigo-600',
-    features: ['Custom Orders', 'Repair Tracking', 'Precious Metal Management', 'Certification']
-  },
-  {
-    id: 'cashew',
-    title: 'HERA Cashew Trading',
-    description:
-      'Cashew nut trading and processing management with grading, inventory, and quality control',
-    icon: Package,
-    href: '/cashew/dashboard',
-    category: 'industry',
-    status: 'production',
-    gradient: 'from-amber-500 to-orange-600',
-    features: ['Grading Management', 'Inventory Tracking', 'Quality Control', 'Trading Operations']
-  },
-
-  // Universal Apps
-  {
-    id: 'financial',
-    title: 'Financial Management',
-    description: 'Complete financial suite with GL, AR, AP, budgeting, and real-time reporting',
-    icon: DollarSign,
-    href: '/financial',
-    category: 'universal',
-    status: 'production',
-    gradient: 'from-emerald-500 to-teal-600',
-    features: ['General Ledger', 'Accounts Payable/Receivable', 'Budgeting', 'Financial Reporting']
-  },
-  {
-    id: 'crm',
-    title: 'CRM & Sales',
-    description: 'Customer relationship management with pipeline tracking and sales automation',
-    icon: Users,
-    href: '/crm',
-    category: 'universal',
-    status: 'production',
-    gradient: 'from-blue-500 to-indigo-600',
-    features: ['Contact Management', 'Sales Pipeline', 'Email Integration', 'Analytics']
-  },
-  {
-    id: 'profitability',
-    title: 'Profitability & Costing',
-    description: 'Advanced cost accounting and profitability analysis across all business units',
-    icon: TrendingUp,
-    href: '/profitability',
-    category: 'universal',
-    status: 'production',
-    gradient: 'from-indigo-500 to-purple-600',
-    features: ['Cost Analysis', 'Margin Tracking', 'Product Profitability', 'Department P&L']
-  },
-
-  // AI-Powered Apps
-  {
-    id: 'digital-accountant',
-    title: 'Digital Accountant',
-    description:
-      'AI-powered accounting assistant for journal entries, reconciliation, and reporting',
-    icon: Calculator,
-    href: '/digital-accountant',
-    category: 'ai',
-    status: 'production',
-    gradient: 'from-violet-500 to-purple-600',
-    features: [
-      'Natural Language Processing',
-      'Auto Journal Entry',
-      'Smart Reconciliation',
-      'AI Reports'
-    ]
-  },
-  {
-    id: 'auto-journal',
-    title: 'Auto-Journal Engine',
-    description: 'Intelligent journal automation with 85%+ automation rate and AI classification',
-    icon: Zap,
-    href: '/auto-journal',
-    category: 'ai',
-    status: 'production',
-    gradient: 'from-amber-500 to-orange-600',
-    features: ['Smart Classification', 'Batch Processing', 'Real-time Posting', 'Audit Trail']
-  }
-]
-=======
 import { Loader2, Grid3X3 } from 'lucide-react'
->>>>>>> 6a034f37
 
 export default function AppsIndexPage() {
   const router = useRouter()
@@ -187,116 +28,7 @@
         router.replace('/retail/login')
       }
     }
-<<<<<<< HEAD
-
-    fetchUserApps()
-  }, [isAuthenticated, currentOrganization, availableApps, router])
-
-  const handleLogout = async () => {
-    try {
-      await logout()
-    } catch (error) {
-      console.error('Logout failed:', error)
-    }
-  }
-
-  const handleAppClick = (app: AppCard) => {
-    if (app.status === 'coming-soon') {
-      return
-    }
-
-    // In store mode, don't navigate directly - use purchase/manage buttons instead
-    if (isStoreMode) {
-      return
-    }
-
-    // If no organization, redirect to create one
-    if (!currentOrganization) {
-      localStorage.setItem('redirectAfterOrg', app.href)
-      router.push('/auth/organizations/new')
-    } else {
-      router.push(app.href)
-    }
-  }
-
-  // Helper: Check if app is purchased by current organization
-  const isAppPurchased = (appId: string): boolean => {
-    if (!availableApps) return false
-    return availableApps.some(heraApp => heraApp.code.toLowerCase() === appId.toLowerCase())
-  }
-
-  // Helper: Get purchased apps for checking
-  const purchasedAppIds = new Set(
-    (availableApps || []).map(heraApp => heraApp.code.toLowerCase())
-  )
-
-  // ✅ App display logic based on mode
-  const appsToDisplay = isStoreMode
-    ? apps // Show ALL apps in store mode
-    : loadingApps
-    ? []
-    : userApps // Show only user's apps in normal mode
-
-  const filteredApps =
-    selectedCategory === 'all' ? appsToDisplay : appsToDisplay.filter(app => app.category === selectedCategory)
-
-  if (isLoading || contextLoading) {
-    return (
-      <div className="min-h-screen bg-gradient-to-br from-slate-950 via-slate-900 to-blue-950/20 relative">
-        {/* Force full viewport background */}
-        <div className="fixed inset-0 bg-gradient-to-br from-slate-950 via-slate-900 to-blue-950/20 -z-20" />
-
-        {/* Animated background gradients */}
-        <div className="fixed inset-0 -z-10 overflow-hidden pointer-events-none">
-          <div className="absolute top-0 left-1/4 w-[600px] h-[600px] bg-gradient-to-r from-cyan-500/20 to-blue-500/20 rounded-full blur-3xl animate-pulse" />
-          <div className="absolute bottom-0 right-1/4 w-[600px] h-[600px] bg-gradient-to-r from-purple-500/20 to-pink-500/20 rounded-full blur-3xl animate-pulse animation-delay-2000" />
-        </div>
-
-        <div className="relative z-10">
-          <Navbar />
-        </div>
-        <div className="flex items-center justify-center min-h-[80vh]">
-          <div className="text-center">
-            <div className="inline-flex items-center justify-center w-20 h-20 card-glass backdrop-blur-xl rounded-2xl mb-4 shadow-xl border border-border">
-              <Loader2 className="w-10 h-10 animate-spin text-indigo-400" />
-            </div>
-            <p className="text-slate-300">Loading your apps...</p>
-          </div>
-        </div>
-      </div>
-    )
-  }
-
-  // If still here but not authenticated, show a message
-  if (!isAuthenticated) {
-    return (
-      <div className="min-h-screen bg-gradient-to-br from-slate-950 via-slate-900 to-blue-950/20 relative flex items-center justify-center">
-        {/* Force full viewport background */}
-        <div className="fixed inset-0 bg-gradient-to-br from-slate-950 via-slate-900 to-blue-950/20 -z-20" />
-
-        <div className="relative z-10">
-          <Navbar />
-        </div>
-        <Card className="relative z-10 w-full max-w-md card-glass backdrop-blur-xl border border-border">
-          <CardContent className="py-8">
-            <div className="text-center space-y-4">
-              <Lock className="w-12 h-12 text-indigo-400 mx-auto mb-4" />
-              <p className="text-slate-300">Redirecting to login...</p>
-              <Button
-                onClick={() => router.push('/auth/login')}
-                className="bg-gradient-to-r from-indigo-500 to-purple-600 hover:from-indigo-600 hover:to-purple-700 text-white"
-              >
-                Go to Login Now
-              </Button>
-            </div>
-          </CardContent>
-        </Card>
-      </div>
-    )
-  }
-=======
   }, [isAuthenticated, isLoading, router])
->>>>>>> 6a034f37
 
   return (
     <div className="min-h-screen bg-gradient-to-br from-indigo-900 via-blue-900 to-indigo-900 flex items-center justify-center">
@@ -318,70 +50,7 @@
           <Loader2 className="h-4 w-4 animate-spin" />
           <span>Loading your workspace...</span>
         </div>
-<<<<<<< HEAD
-
-        {/* Footer Info */}
-        <div className="mt-16 text-center">
-          <div className="inline-flex items-center gap-2 px-4 py-2 card-glass rounded-full border border-border backdrop-blur-sm">
-            <Shield className="w-4 h-4 text-emerald-400" />
-            <span className="text-sm text-slate-300">
-              All apps include enterprise-grade security and multi-tenant isolation
-            </span>
-          </div>
-        </div>
-      </main>
-
-      {/* Purchase Modal */}
-      {selectedAppForPurchase && (
-        <AppPurchaseModal
-          open={!!selectedAppForPurchase}
-          onClose={() => setSelectedAppForPurchase(null)}
-          app={selectedAppForPurchase ? {
-            code: selectedAppForPurchase.id.toUpperCase(),
-            name: selectedAppForPurchase.title,
-            description: selectedAppForPurchase.description,
-            icon: selectedAppForPurchase.icon,
-            gradient: selectedAppForPurchase.gradient,
-            features: selectedAppForPurchase.features,
-            pricing: {
-              plan: 'Enterprise License',
-              description: 'Full access to all features with enterprise-grade security and support'
-            }
-          } : null}
-          onPurchaseSuccess={() => {
-            // Refresh the page to show updated apps
-            router.refresh()
-          }}
-        />
-      )}
-
-      {/* Manage Modal */}
-      {selectedAppForManage && (
-        <AppManageModal
-          open={!!selectedAppForManage}
-          onClose={() => setSelectedAppForManage(null)}
-          app={selectedAppForManage ? {
-            code: selectedAppForManage.id.toUpperCase(),
-            name: selectedAppForManage.title,
-            description: selectedAppForManage.description,
-            icon: selectedAppForManage.icon,
-            gradient: selectedAppForManage.gradient,
-            features: selectedAppForManage.features,
-            installed_at: availableApps?.find(a => a.code.toLowerCase() === selectedAppForManage.id.toLowerCase())?.created_at,
-            subscription: {
-              plan: 'Enterprise License',
-              status: 'active'
-            }
-          } : null}
-          onUnlinkSuccess={() => {
-            // Refresh the page to show updated apps
-            router.refresh()
-          }}
-        />
-      )}
-=======
       </div>
->>>>>>> 6a034f37
     </div>
   )
 }