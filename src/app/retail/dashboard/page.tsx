/**
 * HERA Retail Dashboard - Wrapper Page
 * Smart Code: HERA.RETAIL.DASHBOARD.v1
 *
 * This is a lightweight wrapper that uses the UniversalAppDashboard component
 * with Retail-specific configuration. All dashboard logic is centralized in the
 * universal component to eliminate code duplication.
 *
 * Configuration: /src/lib/config/apps/retail.config.ts
 * Universal Component: /src/components/universal/dashboard/UniversalAppDashboard.tsx
 */

import { UniversalAppDashboard } from '@/components/universal/dashboard/UniversalAppDashboard'
import { retailDashboardConfig } from '@/lib/config/apps/retail.config'

export default function RetailDashboard() {
<<<<<<< HEAD
  const router = useRouter()
  const { 
    user, 
    organization, 
    isAuthenticated, 
    isLoading, 
    logout,
    contextLoading 
  } = useHERAAuth()

  // Use hooks to fetch APP and APP_DOMAIN entities from platform org
  const { entities: appEntities, isLoading: appLoading, error: appError, refetch: refetchApps } = useUniversalEntityV1({
    entity_type: 'APP',
    organizationId: '00000000-0000-0000-0000-000000000000', // Platform org
    filters: {
      limit: 10,
      include_dynamic: false,
      include_relationships: false
    }
  })

  const { entities: domainEntities, isLoading: domainsLoading, error: domainsError, refetch: refetchDomains } = useUniversalEntityV1({
    entity_type: 'APP_DOMAIN', 
    organizationId: '00000000-0000-0000-0000-000000000000', // Platform org
    filters: {
      limit: 50,
      include_dynamic: false,
      include_relationships: false
    }
  })

  // Reload function for the manual refresh button
  const fetchDynamicModules = async () => {
    console.log('🔄 Manual refresh triggered')
    await Promise.all([refetchApps(), refetchDomains()])
  }

  // Dynamic modules state
  const [dynamicModules, setDynamicModules] = useState<DynamicRetailModule[]>([])
  const modulesLoading = appLoading || domainsLoading
  const modulesError = appError || domainsError

  const [currentTime, setCurrentTime] = useState(new Date())
  const [aiMessage, setAiMessage] = useState('')
  const [aiMessages, setAiMessages] = useState<AIMessage[]>([
    {
      type: 'ai',
      message: "Hi! I'm your HERA AI assistant. How can I help you with retail operations today?",
      timestamp: 'Just now'
    },
    {
      type: 'ai',
      message: "I can help you with:",
      features: [
        "• Inventory analysis",
        "• Sales forecasting", 
        "• Customer insights",
        "• Performance reports"
      ],
      timestamp: '2 min ago'
    }
  ])

  // Parse APP_DOMAIN entities into retail modules
  const parseDomainEntity = (entity: any): DynamicRetailModule => {
    // Extract domain slug from smart_code or metadata
    // Example: "HERA.PLATFORM.NAV.APPDOMAIN.MERCHANDISING.V1" → "merchandising"
    const smartCodeParts = entity.smart_code?.split('.') || []
    let domainSlug = smartCodeParts[4]?.toLowerCase() || 'unknown'
    
    // Use metadata slug if available (more reliable)
    if (entity.metadata?.slug) {
      domainSlug = entity.metadata.slug
    } else {
      // Convert entity_code to slug: NAV-DOM-RETAIL → retail
      if (entity.entity_code?.startsWith('NAV-DOM-')) {
        domainSlug = entity.entity_code.replace('NAV-DOM-', '').toLowerCase()
        // Handle special cases
        if (domainSlug === 'inventorywh') domainSlug = 'inventory'
        if (domainSlug === 'merchandising') domainSlug = 'merchandising'
      }
    }
    
    // Level 1: APP domains route to domain-specific pages
    const section = domainSlug
    const workspace = ''

    // Extract metadata for advanced configuration
    let metadata: any = {}
    try {
      if (entity.metadata) {
        if (typeof entity.metadata === 'string') {
          metadata = JSON.parse(entity.metadata)
        } else {
          metadata = entity.metadata
        }
      }
    } catch (e) {
      console.warn('Failed to parse metadata for', entity.entity_name, ':', entity.metadata, e)
    }

    // Icon mapping based on entity_code patterns and metadata
    const getIconAndColor = (entityCode: string, entityName: string, metadata: any) => {
      const code = entityCode.toLowerCase()
      const name = entityName.toLowerCase()
      
      // Use metadata if available
      if (metadata.icon && metadata.color) {
        const iconMap: any = {
          'warehouse': Warehouse,
          'store': Store, 
          'truck': Truck,
          'calculator': Calculator,
          'tag': Tag,
          'box': Package,
          'bar-chart-3': BarChart3,
          'settings': Settings,
          'users': Users,
          'package': Package
        }

        // Convert hex colors to Tailwind CSS classes
        let bgColor = metadata.color
        if (typeof metadata.color === 'string') {
          // If it's a hex color, convert to appropriate Tailwind class
          if (metadata.color.startsWith('#')) {
            const colorMap: Record<string, string> = {
              '#F59E0B': 'bg-amber-600',
              '#f59e0b': 'bg-amber-600',
              '#EF4444': 'bg-red-600',
              '#ef4444': 'bg-red-600',
              '#10B981': 'bg-green-600',
              '#10b981': 'bg-green-600',
              '#3B82F6': 'bg-blue-600',
              '#3b82f6': 'bg-blue-600',
              '#8B5CF6': 'bg-purple-600',
              '#8b5cf6': 'bg-purple-600',
              '#EC4899': 'bg-pink-600',
              '#ec4899': 'bg-pink-600',
              '#6366F1': 'bg-indigo-600',
              '#6366f1': 'bg-indigo-600',
              '#14B8A6': 'bg-teal-600',
              '#14b8a6': 'bg-teal-600',
              '#F97316': 'bg-orange-600',
              '#f97316': 'bg-orange-600'
            }
            bgColor = colorMap[metadata.color] || 'bg-blue-600'
          }
          // If it doesn't start with 'bg-', add the prefix
          else if (!metadata.color.startsWith('bg-')) {
            bgColor = `bg-${metadata.color}`
          }
        }

        return { 
          icon: iconMap[metadata.icon] || Package, 
          bgColor: bgColor || 'bg-blue-600' 
        }
      }
      
      // Fallback to pattern matching
      if (code.includes('inventory') || name.includes('inventory')) {
        return { icon: Warehouse, bgColor: 'bg-teal-600' }
      }
      if (code.includes('retail') || name.includes('retail')) {
        return { icon: Store, bgColor: 'bg-indigo-600' }
      }
      if (code.includes('wholesale') || name.includes('wholesale')) {
        return { icon: Truck, bgColor: 'bg-slate-600' }
      }
      if (code.includes('finance') || name.includes('finance')) {
        return { icon: Calculator, bgColor: 'bg-red-800' }
      }
      if (code.includes('merchandise') || code.includes('merchandising')) {
        return { icon: Tag, bgColor: 'bg-amber-600' }
      }
      if (code.includes('analytics') || name.includes('analytics')) {
        return { icon: BarChart3, bgColor: 'bg-purple-600' }
      }
      if (code.includes('admin') || name.includes('admin')) {
        return { icon: Settings, bgColor: 'bg-gray-600' }
      }
      if (code.includes('crm') || name.includes('customer')) {
        return { icon: Users, bgColor: 'bg-pink-600' }
      }
      if (code.includes('planning') || name.includes('planning')) {
        return { icon: Calendar, bgColor: 'bg-cyan-600' }
      }
      // Default
      return { icon: Package, bgColor: 'bg-blue-600' }
    }

    const { icon, bgColor } = getIconAndColor(entity.entity_code, entity.entity_name, metadata)

    return {
      id: entity.id,
      entity_id: entity.id,
      title: entity.entity_name,
      subtitle: metadata.subtitle || entity.entity_description || `${domainSlug.charAt(0).toUpperCase() + domainSlug.slice(1)} Management`,
      icon,
      bgColor,
      textColor: 'text-white',
      domain: 'retail', // App slug
      section: domainSlug, // Domain slug for Level 2 routing
      workspace,
      roles: metadata.roles || ['Manager', 'Operator'],
      entity_code: entity.entity_code,
      smart_code: entity.smart_code
    }
  }

  // Process hook data when available - FILTER BY RETAIL APP RELATIONSHIPS
  useEffect(() => {
    if (!appLoading && !domainsLoading && isAuthenticated) {
      console.log('🔍 Processing APP and APP_DOMAIN entities from hooks with RETAIL filtering')
      
      console.log('📊 Hook results:', {
        apps: appEntities?.length || 0,
        domains: domainEntities?.length || 0,
        appNames: appEntities?.map(app => `${app.entity_name} (${app.entity_code})`) || [],
        domainNames: domainEntities?.map(domain => `${domain.entity_name} (${domain.entity_code})`) || []
      })

      // Check if RETAIL APP exists
      const retailApp = appEntities?.find(app => app.entity_code === 'RETAIL')
      
      if (retailApp) {
        console.log('✅ Found RETAIL APP:', {
          id: retailApp.id,
          name: retailApp.entity_name,
          code: retailApp.entity_code
        })
        
        // ✅ FILTER DOMAINS: Only show domains linked to RETAIL app via APP_HAS_DOMAIN relationships
        // This prevents agro and other app domains from showing up in retail dashboard
        if (domainEntities && domainEntities.length > 0) {
          // Define the domain codes that should appear in retail (based on APP_HAS_DOMAIN relationships)
          const retailDomainCodes = [
            'NAV-DOM-RETAIL',        // Core retail operations
            'NAV-DOM-MERCHANDISING', // Merchandise & Pricing
            'NAV-DOM-INVENTORY',     // Inventory management
            'NAV-DOM-SALES',         // Sales operations
            'NAV-DOM-CRM',          // Customer & Loyalty
            'NAV-DOM-FINANCE',      // Financial operations
            'NAV-DOM-DASHBOARD',    // Main dashboard
            'NAV-DOM-REPORTS',      // Reporting
            'NAV-DOM-ANALYTICS',    // Analytics & Dashboards
            'NAV-DOM-WHOLESALE',    // Wholesale Distribution (retail-related)
            'NAV-DOM-INVENTORYWH',  // Inventory & Warehouse (retail-related)
            'NAV-DOM-PLANNING',     // Planning & Replenishment (retail-related)
            'NAV-DOM-ADMIN'         // Admin (cross-app)
          ]
          
          // Filter domains to only include those linked to RETAIL app
          const retailDomains = domainEntities.filter(domain => 
            retailDomainCodes.includes(domain.entity_code || '')
          )
          
          console.log('🎯 FILTERED for retail:', {
            totalDomains: domainEntities.length,
            retailDomains: retailDomains.length,
            filtered: retailDomains.map(d => `${d.entity_name} (${d.entity_code})`),
            excluded: domainEntities
              .filter(d => !retailDomainCodes.includes(d.entity_code || ''))
              .map(d => `${d.entity_name} (${d.entity_code})`)
          })

          const modules = retailDomains
            .map(parseDomainEntity)
            .sort((a: DynamicRetailModule, b: DynamicRetailModule) => a.title.localeCompare(b.title))

          setDynamicModules(modules)
          console.log('✅ Loaded RETAIL-SPECIFIC domains:', modules.length, 'domains:', modules.map(m => m.title))
        } else {
          console.warn('❌ No APP_DOMAIN entities found')
          setDynamicModules([])
        }
      } else {
        console.log('⚠️ RETAIL APP not found, using all available domains as fallback')
        
        // Fallback: if no RETAIL app found, still apply basic filtering
        if (domainEntities && domainEntities.length > 0) {
          const modules = domainEntities
            .map(parseDomainEntity)
            .sort((a: DynamicRetailModule, b: DynamicRetailModule) => a.title.localeCompare(b.title))

          setDynamicModules(modules)
          console.log('⚠️ Loaded ALL domains (fallback):', modules.length, 'domains:', modules.map(m => m.title))
        } else {
          console.warn('❌ No APP_DOMAIN entities found')
          setDynamicModules([])
        }
      }
    }
  }, [appLoading, domainsLoading, isAuthenticated, appEntities, domainEntities])

  // Update time every minute
  useEffect(() => {
    const timer = setInterval(() => setCurrentTime(new Date()), 60000)
    return () => clearInterval(timer)
  }, [])

  const handleAIMessage = async () => {
    if (!aiMessage.trim()) return
    
    // Add user message
    const userMessage: AIMessage = {
      type: 'user',
      message: aiMessage,
      timestamp: 'Just now'
    }
    
    setAiMessages(prev => [...prev, userMessage])
    setAiMessage('')
    
    // Simulate AI response
    setTimeout(() => {
      const aiResponse: AIMessage = {
        type: 'ai',
        message: "I understand you're asking about retail operations. This is a demo interface - in production, I would analyze your specific data and provide actionable insights.",
        timestamp: 'Just now'
      }
      setAiMessages(prev => [...prev, aiResponse])
    }, 1000)
  }

  // Show loading state
  if (isLoading || contextLoading) {
    return (
      <div className="min-h-screen flex items-center justify-center bg-gradient-to-br from-slate-50 to-indigo-50">
        <div className="text-center">
          <Loader2 className="h-8 w-8 animate-spin text-indigo-600 mx-auto mb-4" />
          <p className="text-slate-600">Loading retail dashboard...</p>
        </div>
      </div>
    )
  }

  // Redirect to login if not authenticated
  if (!isAuthenticated) {
    router.push('/retail/login')
    return null
  }

  // Show warning if no organization context
  if (!organization) {
    return (
      <div className="min-h-screen bg-gradient-to-br from-slate-50 to-indigo-50 p-4">
        <div className="max-w-2xl mx-auto pt-20">
          <Alert className="border-orange-200 bg-orange-50">
            <AlertTriangle className="h-4 w-4 text-orange-600" />
            <AlertDescription className="text-orange-800">
              No organization context found. Please contact your administrator.
            </AlertDescription>
          </Alert>
          
          <div className="mt-6 text-center">
            <Button onClick={logout} variant="outline">
              <LogOut className="h-4 w-4 mr-2" />
              Logout
            </Button>
          </div>
        </div>
      </div>
    )
  }

  const handleLogout = async () => {
    try {
      await logout()
    } catch (error) {
      console.error('Logout error:', error)
    }
  }


  return (
    <div className="min-h-screen bg-gray-50">
      {/* HERA Fiori Header - Left Aligned */}
      <header className="bg-white shadow-sm border-b border-gray-200">
        <div className="px-6 py-3">
          <div className="flex items-center justify-between">
            {/* HERA Logo and Navigation */}
            <div className="flex items-center gap-6">
              <div className="bg-indigo-600 text-white px-3 py-1 rounded text-sm font-bold">
                HERA
              </div>
              
              <div className="flex items-center gap-4">
                <Button variant="ghost" size="sm" className="flex items-center gap-1">
                  <span>Home</span>
                  <ArrowDown className="h-3 w-3" />
                </Button>
                
                <nav className="flex items-center gap-6 text-sm text-gray-600">
                  <span className="text-indigo-600 font-medium underline">My Home</span>
                  <span>Cash Management</span>
                  <span>General Ledger</span>
                  <span>Accounts Payable</span>
                  <span>Overhead Accounting</span>
                  <span>Fixed Assets</span>
                  <span>Store Operations</span>
                </nav>
              </div>
            </div>

            {/* Search and User */}
            <div className="flex items-center gap-4">
              <div className="relative">
                <select className="bg-gray-100 border border-gray-300 rounded px-3 py-1 text-sm">
                  <option>All</option>
                </select>
              </div>
              
              <div className="relative">
                <Search className="absolute left-3 top-1/2 transform -translate-y-1/2 h-4 w-4 text-gray-400" />
                <input
                  type="text"
                  placeholder="Search"
                  className="pl-9 pr-4 py-1 border border-gray-300 rounded text-sm w-64"
                />
              </div>

              <div className="flex items-center gap-2">
                <Bell className="h-4 w-4 text-gray-500" />
                <User className="h-4 w-4 text-gray-500" />
                <span className="bg-indigo-600 text-white text-xs px-2 py-1 rounded">HR</span>
              </div>
            </div>
          </div>
        </div>
      </header>

      {/* Main Content */}
      <div className="p-4 lg:p-6">
        <div className="grid grid-cols-1 lg:grid-cols-4 gap-6">
          
          {/* Left Column - Pages and Insights */}
          <div className="lg:col-span-3 space-y-6 lg:space-y-8">
            
            {/* Dynamic Retail Modules Section */}
            <div>
              <div className="flex items-center gap-2 mb-4 lg:mb-6">
                <h2 className="text-lg font-semibold text-gray-900">
                  Business Domains ({modulesLoading ? '...' : dynamicModules.length})
                </h2>
                <ArrowDown className="h-4 w-4 text-gray-500" />
                {!modulesLoading && (
                  <Button 
                    variant="ghost" 
                    size="sm" 
                    onClick={fetchDynamicModules}
                    className="ml-2"
                  >
                    <RefreshCw className="h-4 w-4" />
                  </Button>
                )}
              </div>

              {/* Debug Info */}

              {/* Loading State */}
              {modulesLoading && (
                <div className="grid grid-cols-1 sm:grid-cols-2 md:grid-cols-3 gap-3 lg:gap-4">
                  {[...Array(6)].map((_, i) => (
                    <div key={i} className="bg-gray-200 animate-pulse rounded-lg h-28 lg:h-36"></div>
                  ))}
                </div>
              )}

              {/* Error State */}
              {modulesError && !modulesLoading && (
                <Alert className="border-red-200 bg-red-50 mb-4">
                  <AlertTriangle className="h-4 w-4 text-red-600" />
                  <AlertDescription className="text-red-800">
                    {modulesError}. <Button variant="link" onClick={fetchDynamicModules} className="text-red-600 underline p-0 h-auto">Try again</Button>
                  </AlertDescription>
                </Alert>
              )}

              {/* Dynamic Modules Grid */}
              {!modulesLoading && dynamicModules.length > 0 && (
                <div className="grid grid-cols-1 sm:grid-cols-2 md:grid-cols-3 gap-3 lg:gap-4">
                  {dynamicModules.map((module) => {
                    const Icon = module.icon
                    return (
                      <div
                        key={module.entity_id}
                        className={`${module.bgColor} ${module.textColor} rounded-lg cursor-pointer hover:opacity-90 transition-all duration-200 hover:scale-105 shadow-sm hover:shadow-md relative group`}
                        onClick={() => {
                          // Level 1→2 routing: App Dashboard → Domain Page
                          if (module.domain && module.section) {
                            const route = `/retail/domains/${module.section}`
                            console.log(`🎯 Navigating from App dashboard to Domain page: ${route}`)
                            console.log(`📋 Domain: ${module.title} (${module.entity_code})`)
                            router.push(route)
                          } else {
                            alert(`${module.title} domain navigation:\n\nRoute: /retail/domains/${module.section}\nEntity: ${module.entity_code}\nSmart Code: ${module.smart_code}`)
                          }
                        }}
                      >
                        <div className="p-4 lg:p-5 h-28 lg:h-36 flex flex-col justify-between">
                          <div className="flex items-start justify-between">
                            <Icon className="h-6 w-6 lg:h-7 lg:w-7" />
                            <div className="text-xs opacity-75 hidden lg:block">
                              {module.roles.join(' • ')}
                            </div>
                          </div>
                          <div>
                            <h3 className="font-semibold text-sm lg:text-base mb-1 leading-tight">{module.title}</h3>
                            <p className="text-xs lg:text-sm opacity-90 leading-tight">{module.subtitle}</p>
                            
                            {/* Entity code badge on hover */}
                            <div className="absolute bottom-2 left-2 opacity-0 group-hover:opacity-100 transition-opacity">
                              <Badge variant="outline" className="text-xs bg-black/20 text-white border-white/30">
                                {module.entity_code.split('-').pop()}
                              </Badge>
                            </div>
                          </div>
                        </div>
                      </div>
                    )
                  })}
                </div>
              )}

              {/* Empty State with Sample Creation */}
              {!modulesLoading && dynamicModules.length === 0 && !modulesError && (
                <div className="bg-gradient-to-br from-blue-50 to-indigo-100 rounded-xl p-8 text-center">
                  <div className="max-w-md mx-auto">
                    <Package className="h-16 w-16 text-blue-500 mx-auto mb-4" />
                    <h3 className="text-xl font-bold text-gray-900 mb-3">No Business Domains Found</h3>
                    <p className="text-gray-600 mb-6">
                      No APP_HAS_DOMAIN relationships found for HERA Retail APP. This dashboard reads domains linked to the RETAIL APP via relationships.
                    </p>
                    
                    {/* Expected Relationship Structure */}
                    <div className="bg-white rounded-lg p-4 mb-4 text-left">
                      <h4 className="font-semibold text-gray-800 mb-2">🔗 Expected Relationship Structure:</h4>
                      <div className="text-sm text-gray-600 space-y-1">
                        <div><strong>APP Entity:</strong> HERA Retail (entity_code: RETAIL)</div>
                        <div><strong>Relationship:</strong> APP_HAS_DOMAIN</div>
                        <div><strong>APP_DOMAIN:</strong> Various domains (NAV-DOM-*)</div>
                        <div><strong>Routing:</strong> /retail/[domain]</div>
                        <div><strong>Example:</strong> /retail/merchandising, /retail/inventory</div>
                      </div>
                    </div>

                    <div className="space-y-3">
                      <Button 
                        onClick={fetchDynamicModules} 
                        variant="outline"
                        className="w-full"
                      >
                        <RefreshCw className="h-4 w-4 mr-2" />
                        Reload RETAIL Domains
                      </Button>
                      
                      <div className="text-sm text-gray-500">
                        <strong>Expected:</strong> 8 domains linked to HERA Retail via APP_HAS_DOMAIN relationships.
                      </div>
                    </div>
                  </div>
                </div>
              )}
            </div>

            {/* Insights Tiles */}
            <div>
              <div className="flex items-center justify-between mb-4 lg:mb-6">
                <div className="flex items-center gap-2">
                  <h2 className="text-lg font-semibold text-gray-900">Insights Tiles (7)</h2>
                  <ArrowDown className="h-4 w-4 text-gray-500" />
                </div>
                <Button variant="link" className="text-indigo-600 text-sm hidden lg:block">
                  Add Tiles
                </Button>
              </div>
              
              <div className="grid grid-cols-2 sm:grid-cols-3 md:grid-cols-4 lg:grid-cols-5 xl:grid-cols-7 gap-2 lg:gap-3">
                {insightsTiles.map((tile, index) => {
                  const Icon = tile.icon
                  return (
                    <div key={index} className="bg-white border border-gray-200 rounded-lg p-4 hover:shadow-md transition-shadow cursor-pointer">
                      <div className="space-y-2">
                        <div className="text-xs text-gray-600 font-medium">
                          {tile.title}
                        </div>
                        {tile.subtitle && (
                          <div className="text-xs text-gray-500">
                            {tile.subtitle}
                          </div>
                        )}
                        {tile.value && (
                          <div className="space-y-1">
                            <div className="text-2xl font-semibold text-gray-900">
                              {tile.value}
                              {tile.unit && (
                                <span className="text-sm font-normal text-gray-500 ml-1">
                                  {tile.unit}
                                </span>
                              )}
                            </div>
                            {tile.note && (
                              <div className="text-xs text-gray-500">
                                {tile.note}
                              </div>
                            )}
                          </div>
                        )}
                        {!tile.value && (
                          <div className="py-4">
                            <Icon className="h-6 w-6 text-gray-400" />
                          </div>
                        )}
                      </div>
                    </div>
                  )
                })}
              </div>
            </div>

            {/* Insights Cards */}
            <div>
              <div className="flex items-center gap-2 mb-4 lg:mb-6">
                <h2 className="text-lg font-semibold text-gray-900">Insights Cards (4)</h2>
                <ArrowDown className="h-4 w-4 text-gray-500" />
              </div>
              
              <div className="grid grid-cols-1 md:grid-cols-2 xl:grid-cols-4 gap-4 lg:gap-6">
                {insightsCards.map((card, index) => (
                  <div key={index} className="bg-white border border-gray-200 rounded-lg overflow-hidden">
                    <div className="p-4 border-b border-gray-100">
                      <div className="flex items-center justify-between">
                        <div>
                          <h3 className="font-medium text-gray-900 text-sm">{card.title}</h3>
                          {card.subtitle && (
                            <p className="text-xs text-gray-500 mt-1">{card.subtitle}</p>
                          )}
                        </div>
                        <Button variant="ghost" size="sm" className="p-1">
                          <span className="text-gray-400">•••</span>
                        </Button>
                      </div>
                    </div>
                    
                    <div className="p-4">
                      {card.chartType === 'bar' && (
                        <div className="space-y-3">
                          <div className="text-2xl font-semibold text-gray-900">
                            {card.value}<span className="text-sm font-normal text-gray-500">{card.unit}</span>
                          </div>
                          <div className="text-xs text-gray-500 mb-3">Net Value</div>
                          <div className="h-20">
                            <ResponsiveContainer width="100%" height="100%">
                              <BarChart data={profitMarginData}>
                                <XAxis dataKey="month" axisLine={false} tickLine={false} tick={{fontSize: 10}} />
                                <Bar dataKey="netValue" fill="#3B82F6" radius={[2, 2, 0, 0]} />
                                <Tooltip 
                                  contentStyle={{ 
                                    backgroundColor: 'white', 
                                    border: '1px solid #e5e7eb',
                                    borderRadius: '4px',
                                    fontSize: '12px'
                                  }}
                                />
                              </BarChart>
                            </ResponsiveContainer>
                          </div>
                        </div>
                      )}
                      
                      {card.chartType === 'donut' && (
                        <div className="space-y-3">
                          <div className="text-2xl font-semibold text-gray-900">
                            {card.value}<span className="text-sm font-normal text-gray-500">{card.unit}</span>
                          </div>
                          <div className="h-20">
                            <ResponsiveContainer width="100%" height="100%">
                              <PieChart>
                                <Pie
                                  data={stockValueData}
                                  cx="50%"
                                  cy="50%"
                                  innerRadius={20}
                                  outerRadius={35}
                                  dataKey="value"
                                  startAngle={90}
                                  endAngle={450}
                                >
                                  {stockValueData.map((entry, index) => (
                                    <Cell key={`cell-${index}`} fill={entry.color} />
                                  ))}
                                </Pie>
                                <Tooltip 
                                  contentStyle={{ 
                                    backgroundColor: 'white', 
                                    border: '1px solid #e5e7eb',
                                    borderRadius: '4px',
                                    fontSize: '12px'
                                  }}
                                />
                              </PieChart>
                            </ResponsiveContainer>
                          </div>
                          <div className="text-xs text-gray-500">{card.description}</div>
                        </div>
                      )}
                      
                      {card.chartType === 'line' && (
                        <div className="h-20">
                          <ResponsiveContainer width="100%" height="100%">
                            <LineChart data={deadStockData}>
                              <XAxis dataKey="month" axisLine={false} tickLine={false} tick={{fontSize: 10}} />
                              <YAxis hide />
                              <Line 
                                type="monotone" 
                                dataKey="value" 
                                stroke="#3B82F6" 
                                strokeWidth={2}
                                dot={{ fill: '#3B82F6', r: 3 }}
                              />
                              <Tooltip 
                                contentStyle={{ 
                                  backgroundColor: 'white', 
                                  border: '1px solid #e5e7eb',
                                  borderRadius: '4px',
                                  fontSize: '12px'
                                }}
                              />
                            </LineChart>
                          </ResponsiveContainer>
                        </div>
                      )}
                      
                      {card.items && (
                        <div className="space-y-2">
                          {card.items.map((item, i) => (
                            <div key={i} className="text-xs">
                              <div className="text-gray-900 font-medium">Journal Entry: {item.entry}</div>
                              <div className="text-gray-500">{item.field}: {item.oldValue} → {item.newValue}</div>
                              <div className="text-gray-400">{item.date}</div>
                              {i < card.items!.length - 1 && <hr className="my-2" />}
                            </div>
                          ))}
                        </div>
                      )}
                    </div>
                  </div>
                ))}
              </div>
            </div>
          </div>

          {/* Right Column - News and AI Agent */}
          <div className="lg:col-span-1 space-y-6">
            
            {/* AI Agent Chatbot */}
            <div>
              <div className="flex items-center gap-2 mb-4">
                <h2 className="text-lg font-semibold text-gray-900">HERA AI Assistant</h2>
                <div className="h-2 w-2 bg-green-500 rounded-full animate-pulse"></div>
              </div>
              
              <div className="bg-white rounded-lg shadow-sm border border-gray-200 overflow-hidden">
                <div className="p-4 border-b border-gray-100">
                  <div className="flex items-center gap-3">
                    <div className="w-8 h-8 bg-gradient-to-r from-indigo-500 to-purple-600 rounded-full flex items-center justify-center">
                      <span className="text-white text-xs font-bold">AI</span>
                    </div>
                    <div>
                      <h3 className="font-medium text-sm text-gray-900">HERA Assistant</h3>
                      <p className="text-xs text-green-600">Online</p>
                    </div>
                  </div>
                </div>
                
                <div className="p-4 h-64 overflow-y-auto bg-gray-50">
                  <div className="space-y-3">
                    {aiMessages.map((msg, index) => (
                      <div key={index} className="flex items-start gap-2">
                        <div className={`w-6 h-6 rounded-full flex items-center justify-center flex-shrink-0 mt-0.5 ${
                          msg.type === 'ai' ? 'bg-indigo-500' : 'bg-gray-500'
                        }`}>
                          <span className="text-white text-xs">
                            {msg.type === 'ai' ? 'AI' : 'U'}
                          </span>
                        </div>
                        <div className={`rounded-lg px-3 py-2 shadow-sm ${
                          msg.type === 'ai' ? 'bg-white' : 'bg-indigo-100'
                        }`}>
                          <p className="text-sm text-gray-700">
                            {msg.message}
                          </p>
                          {msg.features && (
                            <ul className="text-xs text-gray-600 mt-1 space-y-1">
                              {msg.features.map((feature, i) => (
                                <li key={i}>{feature}</li>
                              ))}
                            </ul>
                          )}
                          <div className="text-xs text-gray-400 mt-1">{msg.timestamp}</div>
                        </div>
                      </div>
                    ))}
                  </div>
                </div>
                
                <div className="p-3 border-t border-gray-100">
                  <div className="flex gap-2">
                    <input
                      type="text"
                      value={aiMessage}
                      onChange={(e) => setAiMessage(e.target.value)}
                      onKeyPress={(e) => e.key === 'Enter' && handleAIMessage()}
                      placeholder="Ask me anything about your retail data..."
                      className="flex-1 text-sm border border-gray-200 rounded-lg px-3 py-2 focus:outline-none focus:border-indigo-500"
                    />
                    <Button 
                      size="sm" 
                      onClick={handleAIMessage}
                      disabled={!aiMessage.trim()}
                      className="bg-indigo-600 hover:bg-indigo-700 text-white px-3 disabled:opacity-50"
                    >
                      <ArrowRight className="h-4 w-4" />
                    </Button>
                  </div>
                </div>
              </div>
            </div>

            {/* News Section */}
            <div>
              <div className="flex items-center gap-2 mb-4">
                <h2 className="text-lg font-semibold text-gray-900">News</h2>
                <ArrowDown className="h-4 w-4 text-gray-500" />
              </div>
              
              <div className="space-y-4">
                <div className="bg-white rounded-lg shadow-sm border border-gray-200 overflow-hidden">
                  <div className="relative h-32 lg:h-40 bg-gradient-to-r from-indigo-400 to-indigo-600 flex items-center justify-center">
                    <div className="absolute inset-0 bg-black bg-opacity-20"></div>
                    <div className="relative text-center text-white z-10 px-4">
                      <h3 className="font-semibold text-sm lg:text-base mb-1">HERA Platform Updates</h3>
                      <p className="text-xs opacity-90">New features in v2.4</p>
                    </div>
                  </div>
                  <div className="p-3">
                    <p className="text-xs text-gray-500">HERA Retail Cloud v2.4</p>
                  </div>
                </div>

                <div className="bg-white rounded-lg shadow-sm border border-gray-200 p-3">
                  <div className="flex items-start gap-3">
                    <div className="w-2 h-2 bg-indigo-600 rounded-full mt-2 flex-shrink-0"></div>
                    <div>
                      <h4 className="font-medium text-sm text-gray-900 mb-1">AI-Powered Inventory Optimization</h4>
                      <p className="text-xs text-gray-600 leading-relaxed">
                        New machine learning algorithms automatically optimize stock levels based on seasonal trends and customer behavior.
                      </p>
                      <p className="text-xs text-gray-400 mt-1">2 hours ago</p>
                    </div>
                  </div>
                </div>

                <div className="bg-white rounded-lg shadow-sm border border-gray-200 p-3">
                  <div className="flex items-start gap-3">
                    <div className="w-2 h-2 bg-green-500 rounded-full mt-2 flex-shrink-0"></div>
                    <div>
                      <h4 className="font-medium text-sm text-gray-900 mb-1">Mobile POS Enhancement</h4>
                      <p className="text-xs text-gray-600 leading-relaxed">
                        Updated mobile point-of-sale interface with faster checkout and improved customer experience.
                      </p>
                      <p className="text-xs text-gray-400 mt-1">1 day ago</p>
                    </div>
                  </div>
                </div>
              </div>
            </div>
          </div>
        </div>
      </div>
    </div>
  )
=======
  return <UniversalAppDashboard config={retailDashboardConfig} />
>>>>>>> 87b8a5cd
}<|MERGE_RESOLUTION|>--- conflicted
+++ resolved
@@ -14,892 +14,5 @@
 import { retailDashboardConfig } from '@/lib/config/apps/retail.config'
 
 export default function RetailDashboard() {
-<<<<<<< HEAD
-  const router = useRouter()
-  const { 
-    user, 
-    organization, 
-    isAuthenticated, 
-    isLoading, 
-    logout,
-    contextLoading 
-  } = useHERAAuth()
-
-  // Use hooks to fetch APP and APP_DOMAIN entities from platform org
-  const { entities: appEntities, isLoading: appLoading, error: appError, refetch: refetchApps } = useUniversalEntityV1({
-    entity_type: 'APP',
-    organizationId: '00000000-0000-0000-0000-000000000000', // Platform org
-    filters: {
-      limit: 10,
-      include_dynamic: false,
-      include_relationships: false
-    }
-  })
-
-  const { entities: domainEntities, isLoading: domainsLoading, error: domainsError, refetch: refetchDomains } = useUniversalEntityV1({
-    entity_type: 'APP_DOMAIN', 
-    organizationId: '00000000-0000-0000-0000-000000000000', // Platform org
-    filters: {
-      limit: 50,
-      include_dynamic: false,
-      include_relationships: false
-    }
-  })
-
-  // Reload function for the manual refresh button
-  const fetchDynamicModules = async () => {
-    console.log('🔄 Manual refresh triggered')
-    await Promise.all([refetchApps(), refetchDomains()])
-  }
-
-  // Dynamic modules state
-  const [dynamicModules, setDynamicModules] = useState<DynamicRetailModule[]>([])
-  const modulesLoading = appLoading || domainsLoading
-  const modulesError = appError || domainsError
-
-  const [currentTime, setCurrentTime] = useState(new Date())
-  const [aiMessage, setAiMessage] = useState('')
-  const [aiMessages, setAiMessages] = useState<AIMessage[]>([
-    {
-      type: 'ai',
-      message: "Hi! I'm your HERA AI assistant. How can I help you with retail operations today?",
-      timestamp: 'Just now'
-    },
-    {
-      type: 'ai',
-      message: "I can help you with:",
-      features: [
-        "• Inventory analysis",
-        "• Sales forecasting", 
-        "• Customer insights",
-        "• Performance reports"
-      ],
-      timestamp: '2 min ago'
-    }
-  ])
-
-  // Parse APP_DOMAIN entities into retail modules
-  const parseDomainEntity = (entity: any): DynamicRetailModule => {
-    // Extract domain slug from smart_code or metadata
-    // Example: "HERA.PLATFORM.NAV.APPDOMAIN.MERCHANDISING.V1" → "merchandising"
-    const smartCodeParts = entity.smart_code?.split('.') || []
-    let domainSlug = smartCodeParts[4]?.toLowerCase() || 'unknown'
-    
-    // Use metadata slug if available (more reliable)
-    if (entity.metadata?.slug) {
-      domainSlug = entity.metadata.slug
-    } else {
-      // Convert entity_code to slug: NAV-DOM-RETAIL → retail
-      if (entity.entity_code?.startsWith('NAV-DOM-')) {
-        domainSlug = entity.entity_code.replace('NAV-DOM-', '').toLowerCase()
-        // Handle special cases
-        if (domainSlug === 'inventorywh') domainSlug = 'inventory'
-        if (domainSlug === 'merchandising') domainSlug = 'merchandising'
-      }
-    }
-    
-    // Level 1: APP domains route to domain-specific pages
-    const section = domainSlug
-    const workspace = ''
-
-    // Extract metadata for advanced configuration
-    let metadata: any = {}
-    try {
-      if (entity.metadata) {
-        if (typeof entity.metadata === 'string') {
-          metadata = JSON.parse(entity.metadata)
-        } else {
-          metadata = entity.metadata
-        }
-      }
-    } catch (e) {
-      console.warn('Failed to parse metadata for', entity.entity_name, ':', entity.metadata, e)
-    }
-
-    // Icon mapping based on entity_code patterns and metadata
-    const getIconAndColor = (entityCode: string, entityName: string, metadata: any) => {
-      const code = entityCode.toLowerCase()
-      const name = entityName.toLowerCase()
-      
-      // Use metadata if available
-      if (metadata.icon && metadata.color) {
-        const iconMap: any = {
-          'warehouse': Warehouse,
-          'store': Store, 
-          'truck': Truck,
-          'calculator': Calculator,
-          'tag': Tag,
-          'box': Package,
-          'bar-chart-3': BarChart3,
-          'settings': Settings,
-          'users': Users,
-          'package': Package
-        }
-
-        // Convert hex colors to Tailwind CSS classes
-        let bgColor = metadata.color
-        if (typeof metadata.color === 'string') {
-          // If it's a hex color, convert to appropriate Tailwind class
-          if (metadata.color.startsWith('#')) {
-            const colorMap: Record<string, string> = {
-              '#F59E0B': 'bg-amber-600',
-              '#f59e0b': 'bg-amber-600',
-              '#EF4444': 'bg-red-600',
-              '#ef4444': 'bg-red-600',
-              '#10B981': 'bg-green-600',
-              '#10b981': 'bg-green-600',
-              '#3B82F6': 'bg-blue-600',
-              '#3b82f6': 'bg-blue-600',
-              '#8B5CF6': 'bg-purple-600',
-              '#8b5cf6': 'bg-purple-600',
-              '#EC4899': 'bg-pink-600',
-              '#ec4899': 'bg-pink-600',
-              '#6366F1': 'bg-indigo-600',
-              '#6366f1': 'bg-indigo-600',
-              '#14B8A6': 'bg-teal-600',
-              '#14b8a6': 'bg-teal-600',
-              '#F97316': 'bg-orange-600',
-              '#f97316': 'bg-orange-600'
-            }
-            bgColor = colorMap[metadata.color] || 'bg-blue-600'
-          }
-          // If it doesn't start with 'bg-', add the prefix
-          else if (!metadata.color.startsWith('bg-')) {
-            bgColor = `bg-${metadata.color}`
-          }
-        }
-
-        return { 
-          icon: iconMap[metadata.icon] || Package, 
-          bgColor: bgColor || 'bg-blue-600' 
-        }
-      }
-      
-      // Fallback to pattern matching
-      if (code.includes('inventory') || name.includes('inventory')) {
-        return { icon: Warehouse, bgColor: 'bg-teal-600' }
-      }
-      if (code.includes('retail') || name.includes('retail')) {
-        return { icon: Store, bgColor: 'bg-indigo-600' }
-      }
-      if (code.includes('wholesale') || name.includes('wholesale')) {
-        return { icon: Truck, bgColor: 'bg-slate-600' }
-      }
-      if (code.includes('finance') || name.includes('finance')) {
-        return { icon: Calculator, bgColor: 'bg-red-800' }
-      }
-      if (code.includes('merchandise') || code.includes('merchandising')) {
-        return { icon: Tag, bgColor: 'bg-amber-600' }
-      }
-      if (code.includes('analytics') || name.includes('analytics')) {
-        return { icon: BarChart3, bgColor: 'bg-purple-600' }
-      }
-      if (code.includes('admin') || name.includes('admin')) {
-        return { icon: Settings, bgColor: 'bg-gray-600' }
-      }
-      if (code.includes('crm') || name.includes('customer')) {
-        return { icon: Users, bgColor: 'bg-pink-600' }
-      }
-      if (code.includes('planning') || name.includes('planning')) {
-        return { icon: Calendar, bgColor: 'bg-cyan-600' }
-      }
-      // Default
-      return { icon: Package, bgColor: 'bg-blue-600' }
-    }
-
-    const { icon, bgColor } = getIconAndColor(entity.entity_code, entity.entity_name, metadata)
-
-    return {
-      id: entity.id,
-      entity_id: entity.id,
-      title: entity.entity_name,
-      subtitle: metadata.subtitle || entity.entity_description || `${domainSlug.charAt(0).toUpperCase() + domainSlug.slice(1)} Management`,
-      icon,
-      bgColor,
-      textColor: 'text-white',
-      domain: 'retail', // App slug
-      section: domainSlug, // Domain slug for Level 2 routing
-      workspace,
-      roles: metadata.roles || ['Manager', 'Operator'],
-      entity_code: entity.entity_code,
-      smart_code: entity.smart_code
-    }
-  }
-
-  // Process hook data when available - FILTER BY RETAIL APP RELATIONSHIPS
-  useEffect(() => {
-    if (!appLoading && !domainsLoading && isAuthenticated) {
-      console.log('🔍 Processing APP and APP_DOMAIN entities from hooks with RETAIL filtering')
-      
-      console.log('📊 Hook results:', {
-        apps: appEntities?.length || 0,
-        domains: domainEntities?.length || 0,
-        appNames: appEntities?.map(app => `${app.entity_name} (${app.entity_code})`) || [],
-        domainNames: domainEntities?.map(domain => `${domain.entity_name} (${domain.entity_code})`) || []
-      })
-
-      // Check if RETAIL APP exists
-      const retailApp = appEntities?.find(app => app.entity_code === 'RETAIL')
-      
-      if (retailApp) {
-        console.log('✅ Found RETAIL APP:', {
-          id: retailApp.id,
-          name: retailApp.entity_name,
-          code: retailApp.entity_code
-        })
-        
-        // ✅ FILTER DOMAINS: Only show domains linked to RETAIL app via APP_HAS_DOMAIN relationships
-        // This prevents agro and other app domains from showing up in retail dashboard
-        if (domainEntities && domainEntities.length > 0) {
-          // Define the domain codes that should appear in retail (based on APP_HAS_DOMAIN relationships)
-          const retailDomainCodes = [
-            'NAV-DOM-RETAIL',        // Core retail operations
-            'NAV-DOM-MERCHANDISING', // Merchandise & Pricing
-            'NAV-DOM-INVENTORY',     // Inventory management
-            'NAV-DOM-SALES',         // Sales operations
-            'NAV-DOM-CRM',          // Customer & Loyalty
-            'NAV-DOM-FINANCE',      // Financial operations
-            'NAV-DOM-DASHBOARD',    // Main dashboard
-            'NAV-DOM-REPORTS',      // Reporting
-            'NAV-DOM-ANALYTICS',    // Analytics & Dashboards
-            'NAV-DOM-WHOLESALE',    // Wholesale Distribution (retail-related)
-            'NAV-DOM-INVENTORYWH',  // Inventory & Warehouse (retail-related)
-            'NAV-DOM-PLANNING',     // Planning & Replenishment (retail-related)
-            'NAV-DOM-ADMIN'         // Admin (cross-app)
-          ]
-          
-          // Filter domains to only include those linked to RETAIL app
-          const retailDomains = domainEntities.filter(domain => 
-            retailDomainCodes.includes(domain.entity_code || '')
-          )
-          
-          console.log('🎯 FILTERED for retail:', {
-            totalDomains: domainEntities.length,
-            retailDomains: retailDomains.length,
-            filtered: retailDomains.map(d => `${d.entity_name} (${d.entity_code})`),
-            excluded: domainEntities
-              .filter(d => !retailDomainCodes.includes(d.entity_code || ''))
-              .map(d => `${d.entity_name} (${d.entity_code})`)
-          })
-
-          const modules = retailDomains
-            .map(parseDomainEntity)
-            .sort((a: DynamicRetailModule, b: DynamicRetailModule) => a.title.localeCompare(b.title))
-
-          setDynamicModules(modules)
-          console.log('✅ Loaded RETAIL-SPECIFIC domains:', modules.length, 'domains:', modules.map(m => m.title))
-        } else {
-          console.warn('❌ No APP_DOMAIN entities found')
-          setDynamicModules([])
-        }
-      } else {
-        console.log('⚠️ RETAIL APP not found, using all available domains as fallback')
-        
-        // Fallback: if no RETAIL app found, still apply basic filtering
-        if (domainEntities && domainEntities.length > 0) {
-          const modules = domainEntities
-            .map(parseDomainEntity)
-            .sort((a: DynamicRetailModule, b: DynamicRetailModule) => a.title.localeCompare(b.title))
-
-          setDynamicModules(modules)
-          console.log('⚠️ Loaded ALL domains (fallback):', modules.length, 'domains:', modules.map(m => m.title))
-        } else {
-          console.warn('❌ No APP_DOMAIN entities found')
-          setDynamicModules([])
-        }
-      }
-    }
-  }, [appLoading, domainsLoading, isAuthenticated, appEntities, domainEntities])
-
-  // Update time every minute
-  useEffect(() => {
-    const timer = setInterval(() => setCurrentTime(new Date()), 60000)
-    return () => clearInterval(timer)
-  }, [])
-
-  const handleAIMessage = async () => {
-    if (!aiMessage.trim()) return
-    
-    // Add user message
-    const userMessage: AIMessage = {
-      type: 'user',
-      message: aiMessage,
-      timestamp: 'Just now'
-    }
-    
-    setAiMessages(prev => [...prev, userMessage])
-    setAiMessage('')
-    
-    // Simulate AI response
-    setTimeout(() => {
-      const aiResponse: AIMessage = {
-        type: 'ai',
-        message: "I understand you're asking about retail operations. This is a demo interface - in production, I would analyze your specific data and provide actionable insights.",
-        timestamp: 'Just now'
-      }
-      setAiMessages(prev => [...prev, aiResponse])
-    }, 1000)
-  }
-
-  // Show loading state
-  if (isLoading || contextLoading) {
-    return (
-      <div className="min-h-screen flex items-center justify-center bg-gradient-to-br from-slate-50 to-indigo-50">
-        <div className="text-center">
-          <Loader2 className="h-8 w-8 animate-spin text-indigo-600 mx-auto mb-4" />
-          <p className="text-slate-600">Loading retail dashboard...</p>
-        </div>
-      </div>
-    )
-  }
-
-  // Redirect to login if not authenticated
-  if (!isAuthenticated) {
-    router.push('/retail/login')
-    return null
-  }
-
-  // Show warning if no organization context
-  if (!organization) {
-    return (
-      <div className="min-h-screen bg-gradient-to-br from-slate-50 to-indigo-50 p-4">
-        <div className="max-w-2xl mx-auto pt-20">
-          <Alert className="border-orange-200 bg-orange-50">
-            <AlertTriangle className="h-4 w-4 text-orange-600" />
-            <AlertDescription className="text-orange-800">
-              No organization context found. Please contact your administrator.
-            </AlertDescription>
-          </Alert>
-          
-          <div className="mt-6 text-center">
-            <Button onClick={logout} variant="outline">
-              <LogOut className="h-4 w-4 mr-2" />
-              Logout
-            </Button>
-          </div>
-        </div>
-      </div>
-    )
-  }
-
-  const handleLogout = async () => {
-    try {
-      await logout()
-    } catch (error) {
-      console.error('Logout error:', error)
-    }
-  }
-
-
-  return (
-    <div className="min-h-screen bg-gray-50">
-      {/* HERA Fiori Header - Left Aligned */}
-      <header className="bg-white shadow-sm border-b border-gray-200">
-        <div className="px-6 py-3">
-          <div className="flex items-center justify-between">
-            {/* HERA Logo and Navigation */}
-            <div className="flex items-center gap-6">
-              <div className="bg-indigo-600 text-white px-3 py-1 rounded text-sm font-bold">
-                HERA
-              </div>
-              
-              <div className="flex items-center gap-4">
-                <Button variant="ghost" size="sm" className="flex items-center gap-1">
-                  <span>Home</span>
-                  <ArrowDown className="h-3 w-3" />
-                </Button>
-                
-                <nav className="flex items-center gap-6 text-sm text-gray-600">
-                  <span className="text-indigo-600 font-medium underline">My Home</span>
-                  <span>Cash Management</span>
-                  <span>General Ledger</span>
-                  <span>Accounts Payable</span>
-                  <span>Overhead Accounting</span>
-                  <span>Fixed Assets</span>
-                  <span>Store Operations</span>
-                </nav>
-              </div>
-            </div>
-
-            {/* Search and User */}
-            <div className="flex items-center gap-4">
-              <div className="relative">
-                <select className="bg-gray-100 border border-gray-300 rounded px-3 py-1 text-sm">
-                  <option>All</option>
-                </select>
-              </div>
-              
-              <div className="relative">
-                <Search className="absolute left-3 top-1/2 transform -translate-y-1/2 h-4 w-4 text-gray-400" />
-                <input
-                  type="text"
-                  placeholder="Search"
-                  className="pl-9 pr-4 py-1 border border-gray-300 rounded text-sm w-64"
-                />
-              </div>
-
-              <div className="flex items-center gap-2">
-                <Bell className="h-4 w-4 text-gray-500" />
-                <User className="h-4 w-4 text-gray-500" />
-                <span className="bg-indigo-600 text-white text-xs px-2 py-1 rounded">HR</span>
-              </div>
-            </div>
-          </div>
-        </div>
-      </header>
-
-      {/* Main Content */}
-      <div className="p-4 lg:p-6">
-        <div className="grid grid-cols-1 lg:grid-cols-4 gap-6">
-          
-          {/* Left Column - Pages and Insights */}
-          <div className="lg:col-span-3 space-y-6 lg:space-y-8">
-            
-            {/* Dynamic Retail Modules Section */}
-            <div>
-              <div className="flex items-center gap-2 mb-4 lg:mb-6">
-                <h2 className="text-lg font-semibold text-gray-900">
-                  Business Domains ({modulesLoading ? '...' : dynamicModules.length})
-                </h2>
-                <ArrowDown className="h-4 w-4 text-gray-500" />
-                {!modulesLoading && (
-                  <Button 
-                    variant="ghost" 
-                    size="sm" 
-                    onClick={fetchDynamicModules}
-                    className="ml-2"
-                  >
-                    <RefreshCw className="h-4 w-4" />
-                  </Button>
-                )}
-              </div>
-
-              {/* Debug Info */}
-
-              {/* Loading State */}
-              {modulesLoading && (
-                <div className="grid grid-cols-1 sm:grid-cols-2 md:grid-cols-3 gap-3 lg:gap-4">
-                  {[...Array(6)].map((_, i) => (
-                    <div key={i} className="bg-gray-200 animate-pulse rounded-lg h-28 lg:h-36"></div>
-                  ))}
-                </div>
-              )}
-
-              {/* Error State */}
-              {modulesError && !modulesLoading && (
-                <Alert className="border-red-200 bg-red-50 mb-4">
-                  <AlertTriangle className="h-4 w-4 text-red-600" />
-                  <AlertDescription className="text-red-800">
-                    {modulesError}. <Button variant="link" onClick={fetchDynamicModules} className="text-red-600 underline p-0 h-auto">Try again</Button>
-                  </AlertDescription>
-                </Alert>
-              )}
-
-              {/* Dynamic Modules Grid */}
-              {!modulesLoading && dynamicModules.length > 0 && (
-                <div className="grid grid-cols-1 sm:grid-cols-2 md:grid-cols-3 gap-3 lg:gap-4">
-                  {dynamicModules.map((module) => {
-                    const Icon = module.icon
-                    return (
-                      <div
-                        key={module.entity_id}
-                        className={`${module.bgColor} ${module.textColor} rounded-lg cursor-pointer hover:opacity-90 transition-all duration-200 hover:scale-105 shadow-sm hover:shadow-md relative group`}
-                        onClick={() => {
-                          // Level 1→2 routing: App Dashboard → Domain Page
-                          if (module.domain && module.section) {
-                            const route = `/retail/domains/${module.section}`
-                            console.log(`🎯 Navigating from App dashboard to Domain page: ${route}`)
-                            console.log(`📋 Domain: ${module.title} (${module.entity_code})`)
-                            router.push(route)
-                          } else {
-                            alert(`${module.title} domain navigation:\n\nRoute: /retail/domains/${module.section}\nEntity: ${module.entity_code}\nSmart Code: ${module.smart_code}`)
-                          }
-                        }}
-                      >
-                        <div className="p-4 lg:p-5 h-28 lg:h-36 flex flex-col justify-between">
-                          <div className="flex items-start justify-between">
-                            <Icon className="h-6 w-6 lg:h-7 lg:w-7" />
-                            <div className="text-xs opacity-75 hidden lg:block">
-                              {module.roles.join(' • ')}
-                            </div>
-                          </div>
-                          <div>
-                            <h3 className="font-semibold text-sm lg:text-base mb-1 leading-tight">{module.title}</h3>
-                            <p className="text-xs lg:text-sm opacity-90 leading-tight">{module.subtitle}</p>
-                            
-                            {/* Entity code badge on hover */}
-                            <div className="absolute bottom-2 left-2 opacity-0 group-hover:opacity-100 transition-opacity">
-                              <Badge variant="outline" className="text-xs bg-black/20 text-white border-white/30">
-                                {module.entity_code.split('-').pop()}
-                              </Badge>
-                            </div>
-                          </div>
-                        </div>
-                      </div>
-                    )
-                  })}
-                </div>
-              )}
-
-              {/* Empty State with Sample Creation */}
-              {!modulesLoading && dynamicModules.length === 0 && !modulesError && (
-                <div className="bg-gradient-to-br from-blue-50 to-indigo-100 rounded-xl p-8 text-center">
-                  <div className="max-w-md mx-auto">
-                    <Package className="h-16 w-16 text-blue-500 mx-auto mb-4" />
-                    <h3 className="text-xl font-bold text-gray-900 mb-3">No Business Domains Found</h3>
-                    <p className="text-gray-600 mb-6">
-                      No APP_HAS_DOMAIN relationships found for HERA Retail APP. This dashboard reads domains linked to the RETAIL APP via relationships.
-                    </p>
-                    
-                    {/* Expected Relationship Structure */}
-                    <div className="bg-white rounded-lg p-4 mb-4 text-left">
-                      <h4 className="font-semibold text-gray-800 mb-2">🔗 Expected Relationship Structure:</h4>
-                      <div className="text-sm text-gray-600 space-y-1">
-                        <div><strong>APP Entity:</strong> HERA Retail (entity_code: RETAIL)</div>
-                        <div><strong>Relationship:</strong> APP_HAS_DOMAIN</div>
-                        <div><strong>APP_DOMAIN:</strong> Various domains (NAV-DOM-*)</div>
-                        <div><strong>Routing:</strong> /retail/[domain]</div>
-                        <div><strong>Example:</strong> /retail/merchandising, /retail/inventory</div>
-                      </div>
-                    </div>
-
-                    <div className="space-y-3">
-                      <Button 
-                        onClick={fetchDynamicModules} 
-                        variant="outline"
-                        className="w-full"
-                      >
-                        <RefreshCw className="h-4 w-4 mr-2" />
-                        Reload RETAIL Domains
-                      </Button>
-                      
-                      <div className="text-sm text-gray-500">
-                        <strong>Expected:</strong> 8 domains linked to HERA Retail via APP_HAS_DOMAIN relationships.
-                      </div>
-                    </div>
-                  </div>
-                </div>
-              )}
-            </div>
-
-            {/* Insights Tiles */}
-            <div>
-              <div className="flex items-center justify-between mb-4 lg:mb-6">
-                <div className="flex items-center gap-2">
-                  <h2 className="text-lg font-semibold text-gray-900">Insights Tiles (7)</h2>
-                  <ArrowDown className="h-4 w-4 text-gray-500" />
-                </div>
-                <Button variant="link" className="text-indigo-600 text-sm hidden lg:block">
-                  Add Tiles
-                </Button>
-              </div>
-              
-              <div className="grid grid-cols-2 sm:grid-cols-3 md:grid-cols-4 lg:grid-cols-5 xl:grid-cols-7 gap-2 lg:gap-3">
-                {insightsTiles.map((tile, index) => {
-                  const Icon = tile.icon
-                  return (
-                    <div key={index} className="bg-white border border-gray-200 rounded-lg p-4 hover:shadow-md transition-shadow cursor-pointer">
-                      <div className="space-y-2">
-                        <div className="text-xs text-gray-600 font-medium">
-                          {tile.title}
-                        </div>
-                        {tile.subtitle && (
-                          <div className="text-xs text-gray-500">
-                            {tile.subtitle}
-                          </div>
-                        )}
-                        {tile.value && (
-                          <div className="space-y-1">
-                            <div className="text-2xl font-semibold text-gray-900">
-                              {tile.value}
-                              {tile.unit && (
-                                <span className="text-sm font-normal text-gray-500 ml-1">
-                                  {tile.unit}
-                                </span>
-                              )}
-                            </div>
-                            {tile.note && (
-                              <div className="text-xs text-gray-500">
-                                {tile.note}
-                              </div>
-                            )}
-                          </div>
-                        )}
-                        {!tile.value && (
-                          <div className="py-4">
-                            <Icon className="h-6 w-6 text-gray-400" />
-                          </div>
-                        )}
-                      </div>
-                    </div>
-                  )
-                })}
-              </div>
-            </div>
-
-            {/* Insights Cards */}
-            <div>
-              <div className="flex items-center gap-2 mb-4 lg:mb-6">
-                <h2 className="text-lg font-semibold text-gray-900">Insights Cards (4)</h2>
-                <ArrowDown className="h-4 w-4 text-gray-500" />
-              </div>
-              
-              <div className="grid grid-cols-1 md:grid-cols-2 xl:grid-cols-4 gap-4 lg:gap-6">
-                {insightsCards.map((card, index) => (
-                  <div key={index} className="bg-white border border-gray-200 rounded-lg overflow-hidden">
-                    <div className="p-4 border-b border-gray-100">
-                      <div className="flex items-center justify-between">
-                        <div>
-                          <h3 className="font-medium text-gray-900 text-sm">{card.title}</h3>
-                          {card.subtitle && (
-                            <p className="text-xs text-gray-500 mt-1">{card.subtitle}</p>
-                          )}
-                        </div>
-                        <Button variant="ghost" size="sm" className="p-1">
-                          <span className="text-gray-400">•••</span>
-                        </Button>
-                      </div>
-                    </div>
-                    
-                    <div className="p-4">
-                      {card.chartType === 'bar' && (
-                        <div className="space-y-3">
-                          <div className="text-2xl font-semibold text-gray-900">
-                            {card.value}<span className="text-sm font-normal text-gray-500">{card.unit}</span>
-                          </div>
-                          <div className="text-xs text-gray-500 mb-3">Net Value</div>
-                          <div className="h-20">
-                            <ResponsiveContainer width="100%" height="100%">
-                              <BarChart data={profitMarginData}>
-                                <XAxis dataKey="month" axisLine={false} tickLine={false} tick={{fontSize: 10}} />
-                                <Bar dataKey="netValue" fill="#3B82F6" radius={[2, 2, 0, 0]} />
-                                <Tooltip 
-                                  contentStyle={{ 
-                                    backgroundColor: 'white', 
-                                    border: '1px solid #e5e7eb',
-                                    borderRadius: '4px',
-                                    fontSize: '12px'
-                                  }}
-                                />
-                              </BarChart>
-                            </ResponsiveContainer>
-                          </div>
-                        </div>
-                      )}
-                      
-                      {card.chartType === 'donut' && (
-                        <div className="space-y-3">
-                          <div className="text-2xl font-semibold text-gray-900">
-                            {card.value}<span className="text-sm font-normal text-gray-500">{card.unit}</span>
-                          </div>
-                          <div className="h-20">
-                            <ResponsiveContainer width="100%" height="100%">
-                              <PieChart>
-                                <Pie
-                                  data={stockValueData}
-                                  cx="50%"
-                                  cy="50%"
-                                  innerRadius={20}
-                                  outerRadius={35}
-                                  dataKey="value"
-                                  startAngle={90}
-                                  endAngle={450}
-                                >
-                                  {stockValueData.map((entry, index) => (
-                                    <Cell key={`cell-${index}`} fill={entry.color} />
-                                  ))}
-                                </Pie>
-                                <Tooltip 
-                                  contentStyle={{ 
-                                    backgroundColor: 'white', 
-                                    border: '1px solid #e5e7eb',
-                                    borderRadius: '4px',
-                                    fontSize: '12px'
-                                  }}
-                                />
-                              </PieChart>
-                            </ResponsiveContainer>
-                          </div>
-                          <div className="text-xs text-gray-500">{card.description}</div>
-                        </div>
-                      )}
-                      
-                      {card.chartType === 'line' && (
-                        <div className="h-20">
-                          <ResponsiveContainer width="100%" height="100%">
-                            <LineChart data={deadStockData}>
-                              <XAxis dataKey="month" axisLine={false} tickLine={false} tick={{fontSize: 10}} />
-                              <YAxis hide />
-                              <Line 
-                                type="monotone" 
-                                dataKey="value" 
-                                stroke="#3B82F6" 
-                                strokeWidth={2}
-                                dot={{ fill: '#3B82F6', r: 3 }}
-                              />
-                              <Tooltip 
-                                contentStyle={{ 
-                                  backgroundColor: 'white', 
-                                  border: '1px solid #e5e7eb',
-                                  borderRadius: '4px',
-                                  fontSize: '12px'
-                                }}
-                              />
-                            </LineChart>
-                          </ResponsiveContainer>
-                        </div>
-                      )}
-                      
-                      {card.items && (
-                        <div className="space-y-2">
-                          {card.items.map((item, i) => (
-                            <div key={i} className="text-xs">
-                              <div className="text-gray-900 font-medium">Journal Entry: {item.entry}</div>
-                              <div className="text-gray-500">{item.field}: {item.oldValue} → {item.newValue}</div>
-                              <div className="text-gray-400">{item.date}</div>
-                              {i < card.items!.length - 1 && <hr className="my-2" />}
-                            </div>
-                          ))}
-                        </div>
-                      )}
-                    </div>
-                  </div>
-                ))}
-              </div>
-            </div>
-          </div>
-
-          {/* Right Column - News and AI Agent */}
-          <div className="lg:col-span-1 space-y-6">
-            
-            {/* AI Agent Chatbot */}
-            <div>
-              <div className="flex items-center gap-2 mb-4">
-                <h2 className="text-lg font-semibold text-gray-900">HERA AI Assistant</h2>
-                <div className="h-2 w-2 bg-green-500 rounded-full animate-pulse"></div>
-              </div>
-              
-              <div className="bg-white rounded-lg shadow-sm border border-gray-200 overflow-hidden">
-                <div className="p-4 border-b border-gray-100">
-                  <div className="flex items-center gap-3">
-                    <div className="w-8 h-8 bg-gradient-to-r from-indigo-500 to-purple-600 rounded-full flex items-center justify-center">
-                      <span className="text-white text-xs font-bold">AI</span>
-                    </div>
-                    <div>
-                      <h3 className="font-medium text-sm text-gray-900">HERA Assistant</h3>
-                      <p className="text-xs text-green-600">Online</p>
-                    </div>
-                  </div>
-                </div>
-                
-                <div className="p-4 h-64 overflow-y-auto bg-gray-50">
-                  <div className="space-y-3">
-                    {aiMessages.map((msg, index) => (
-                      <div key={index} className="flex items-start gap-2">
-                        <div className={`w-6 h-6 rounded-full flex items-center justify-center flex-shrink-0 mt-0.5 ${
-                          msg.type === 'ai' ? 'bg-indigo-500' : 'bg-gray-500'
-                        }`}>
-                          <span className="text-white text-xs">
-                            {msg.type === 'ai' ? 'AI' : 'U'}
-                          </span>
-                        </div>
-                        <div className={`rounded-lg px-3 py-2 shadow-sm ${
-                          msg.type === 'ai' ? 'bg-white' : 'bg-indigo-100'
-                        }`}>
-                          <p className="text-sm text-gray-700">
-                            {msg.message}
-                          </p>
-                          {msg.features && (
-                            <ul className="text-xs text-gray-600 mt-1 space-y-1">
-                              {msg.features.map((feature, i) => (
-                                <li key={i}>{feature}</li>
-                              ))}
-                            </ul>
-                          )}
-                          <div className="text-xs text-gray-400 mt-1">{msg.timestamp}</div>
-                        </div>
-                      </div>
-                    ))}
-                  </div>
-                </div>
-                
-                <div className="p-3 border-t border-gray-100">
-                  <div className="flex gap-2">
-                    <input
-                      type="text"
-                      value={aiMessage}
-                      onChange={(e) => setAiMessage(e.target.value)}
-                      onKeyPress={(e) => e.key === 'Enter' && handleAIMessage()}
-                      placeholder="Ask me anything about your retail data..."
-                      className="flex-1 text-sm border border-gray-200 rounded-lg px-3 py-2 focus:outline-none focus:border-indigo-500"
-                    />
-                    <Button 
-                      size="sm" 
-                      onClick={handleAIMessage}
-                      disabled={!aiMessage.trim()}
-                      className="bg-indigo-600 hover:bg-indigo-700 text-white px-3 disabled:opacity-50"
-                    >
-                      <ArrowRight className="h-4 w-4" />
-                    </Button>
-                  </div>
-                </div>
-              </div>
-            </div>
-
-            {/* News Section */}
-            <div>
-              <div className="flex items-center gap-2 mb-4">
-                <h2 className="text-lg font-semibold text-gray-900">News</h2>
-                <ArrowDown className="h-4 w-4 text-gray-500" />
-              </div>
-              
-              <div className="space-y-4">
-                <div className="bg-white rounded-lg shadow-sm border border-gray-200 overflow-hidden">
-                  <div className="relative h-32 lg:h-40 bg-gradient-to-r from-indigo-400 to-indigo-600 flex items-center justify-center">
-                    <div className="absolute inset-0 bg-black bg-opacity-20"></div>
-                    <div className="relative text-center text-white z-10 px-4">
-                      <h3 className="font-semibold text-sm lg:text-base mb-1">HERA Platform Updates</h3>
-                      <p className="text-xs opacity-90">New features in v2.4</p>
-                    </div>
-                  </div>
-                  <div className="p-3">
-                    <p className="text-xs text-gray-500">HERA Retail Cloud v2.4</p>
-                  </div>
-                </div>
-
-                <div className="bg-white rounded-lg shadow-sm border border-gray-200 p-3">
-                  <div className="flex items-start gap-3">
-                    <div className="w-2 h-2 bg-indigo-600 rounded-full mt-2 flex-shrink-0"></div>
-                    <div>
-                      <h4 className="font-medium text-sm text-gray-900 mb-1">AI-Powered Inventory Optimization</h4>
-                      <p className="text-xs text-gray-600 leading-relaxed">
-                        New machine learning algorithms automatically optimize stock levels based on seasonal trends and customer behavior.
-                      </p>
-                      <p className="text-xs text-gray-400 mt-1">2 hours ago</p>
-                    </div>
-                  </div>
-                </div>
-
-                <div className="bg-white rounded-lg shadow-sm border border-gray-200 p-3">
-                  <div className="flex items-start gap-3">
-                    <div className="w-2 h-2 bg-green-500 rounded-full mt-2 flex-shrink-0"></div>
-                    <div>
-                      <h4 className="font-medium text-sm text-gray-900 mb-1">Mobile POS Enhancement</h4>
-                      <p className="text-xs text-gray-600 leading-relaxed">
-                        Updated mobile point-of-sale interface with faster checkout and improved customer experience.
-                      </p>
-                      <p className="text-xs text-gray-400 mt-1">1 day ago</p>
-                    </div>
-                  </div>
-                </div>
-              </div>
-            </div>
-          </div>
-        </div>
-      </div>
-    </div>
-  )
-=======
   return <UniversalAppDashboard config={retailDashboardConfig} />
->>>>>>> 87b8a5cd
 }