// app/components/Footer.tsx
'use client'

<<<<<<< HEAD
import Link from "next/link";
=======
import Link from 'next/link'
import { usePathname } from 'next/navigation'
>>>>>>> 7193d42c

type FooterProps = {
  showGradient?: boolean // turn on to add subtle hero-style gradient behind glass
}

<<<<<<< HEAD
export default function Footer({ showGradient = true }: FooterProps) {
  return (
    <footer className="relative mt-24">
      {showGradient && (
        <div
          aria-hidden="true"
          className="pointer-events-none absolute inset-0 -z-10"
        >
=======
export default function Footer({ showGradient = false }: FooterProps) {
  const pathname = usePathname()

  // Show gradient only on home page
  const shouldShowGradient = showGradient && pathname === '/'

  return (
    <footer className="relative mt-24">
      {shouldShowGradient && (
        <div aria-hidden="true" className="pointer-events-none absolute inset-0 -z-10">
>>>>>>> 7193d42c
          <div className="mx-auto h-40 w-[90%] max-w-7xl bg-gradient-to-r from-indigo-500/20 via-fuchsia-400/15 to-cyan-400/20 blur-2xl rounded-3xl"></div>
        </div>
      )}

      <div className="mx-auto w-[92%] max-w-7xl">
        <div className="rounded-3xl bg-white/95 dark:bg-slate-900/95 border border-slate-200 dark:border-slate-700 backdrop-blur-lg shadow-xl">
          {/* top row */}
          <div className="grid grid-cols-1 gap-12 px-8 py-12 lg:grid-cols-4 lg:gap-16 lg:px-12">
            {/* brand - takes 2 columns on large screens */}
            <div className="lg:col-span-2 space-y-4">
              <Link href="/" className="inline-flex items-center gap-3">
                <span className="inline-flex h-10 w-10 items-center justify-center rounded-xl bg-gradient-to-br from-indigo-500 via-fuchsia-500 to-cyan-400 text-white font-bold text-lg">
                  H
                </span>
                <span className="text-xl font-semibold tracking-tight text-slate-900 dark:text-slate-50">
                  HERA ERP
                </span>
              </Link>
<<<<<<< HEAD
              <p className="max-w-md text-sm leading-relaxed text-slate-600 dark:text-slate-400">
                Enterprise ERP with modern patterns, fast implementation, and
                AI-driven continuous improvement. Built for the future of business.
=======
              <p className="max-w-md text-sm leading-relaxed text-gray-700/90 dark:text-gray-300/90">
                Enterprise ERP with modern patterns, fast implementation, and AI-driven continuous
                improvement. Built for the future of business.
>>>>>>> 7193d42c
              </p>

              {/* social icons under brand */}
              <div className="flex gap-3 pt-2">
                <SocialIcon href="https://www.linkedin.com/company/heraerp" label="LinkedIn">
                  <svg
                    viewBox="0 0 24 24"
                    className="h-5 w-5"
                    fill="currentColor"
                    aria-hidden="true"
                  >
                    <path d="M4.98 3.5C4.98 4.88 3.86 6 2.5 6S0 4.88 0 3.5 1.12 1 2.5 1 4.98 2.12 4.98 3.5zM.5 8.5H4.5V23.5H.5V8.5zM8.5 8.5H12.3V10.3H12.35C12.9 9.25 14.25 8.1 16.3 8.1 20.2 8.1 21 10.7 21 14.2V23.5H17V15.3C17 13.4 16.95 10.95 14.6 10.95 12.2 10.95 11.85 12.95 11.85 15.15V23.5H8.5V8.5z" />
                  </svg>
                </SocialIcon>
                <SocialIcon href="https://x.com/heraerp" label="X (Twitter)">
                  <svg
                    viewBox="0 0 24 24"
                    className="h-5 w-5"
                    fill="currentColor"
                    aria-hidden="true"
                  >
                    <path d="M18.244 2H21.5l-7.59 8.66L23 22h-6.828l-5.35-6.39L4.3 22H1l8.14-9.29L1 2h6.914l4.98 5.82L18.244 2Zm-1.196 18h1.86L7.03 3.99H5.07L17.048 20Z" />
                  </svg>
                </SocialIcon>
                <SocialIcon href="https://youtube.com/@heraerp" label="YouTube">
                  <svg
                    viewBox="0 0 24 24"
                    className="h-5 w-5"
                    fill="currentColor"
                    aria-hidden="true"
                  >
                    <path d="M23.5 6.2a3.1 3.1 0 0 0-2.18-2.18C19.2 3.5 12 3.5 12 3.5s-7.2 0-9.32.52A3.1 3.1 0 0 0 .5 6.2 32 32 0 0 0 0 12a32 32 0 0 0 .5 5.8 3.1 3.1 0 0 0 2.18 2.18C4.8 20.5 12 20.5 12 20.5s7.2 0 9.32-.52a3.1 3.1 0 0 0 2.18-2.18A32 32 0 0 0 24 12a32 32 0 0 0-.5-5.8ZM9.75 15.5v-7L16 12l-6.25 3.5Z" />
                  </svg>
                </SocialIcon>
                <SocialIcon href="https://www.instagram.com/heraerp" label="Instagram">
                  <svg
                    viewBox="0 0 24 24"
                    className="h-5 w-5"
                    fill="currentColor"
                    aria-hidden="true"
                  >
                    <path d="M12 2.163c3.204 0 3.584.012 4.85.07 3.252.148 4.771 1.691 4.919 4.919.058 1.265.069 1.645.069 4.849 0 3.205-.012 3.584-.069 4.849-.149 3.225-1.664 4.771-4.919 4.919-1.266.058-1.644.07-4.85.07-3.204 0-3.584-.012-4.849-.07-3.26-.149-4.771-1.699-4.919-4.92-.058-1.265-.07-1.644-.07-4.849 0-3.204.013-3.583.07-4.849.149-3.227 1.664-4.771 4.919-4.919 1.266-.057 1.645-.069 4.849-.069zm0-2.163c-3.259 0-3.667.014-4.947.072-4.358.2-6.78 2.618-6.98 6.98-.059 1.281-.073 1.689-.073 4.948 0 3.259.014 3.668.072 4.948.2 4.358 2.618 6.78 6.98 6.98 1.281.058 1.689.072 4.948.072 3.259 0 3.668-.014 4.948-.072 4.354-.2 6.782-2.618 6.979-6.98.059-1.28.073-1.689.073-4.948 0-3.259-.014-3.667-.072-4.947-.196-4.354-2.617-6.78-6.979-6.98-1.281-.059-1.69-.073-4.949-.073zm0 5.838c-3.403 0-6.162 2.759-6.162 6.162s2.759 6.163 6.162 6.163 6.162-2.759 6.162-6.163c0-3.403-2.759-6.162-6.162-6.162zm0 10.162c-2.209 0-4-1.79-4-4 0-2.209 1.791-4 4-4s4 1.791 4 4c0 2.21-1.791 4-4 4zm6.406-11.845c-.796 0-1.441.645-1.441 1.44s.645 1.44 1.441 1.44c.795 0 1.439-.645 1.439-1.44s-.644-1.44-1.439-1.44z" />
                  </svg>
                </SocialIcon>
                <SocialIcon href="https://bsky.app/profile/heraerp.bsky.social" label="Bluesky">
                  <svg
                    viewBox="0 0 24 24"
                    className="h-5 w-5"
                    fill="currentColor"
                    aria-hidden="true"
                  >
                    <path d="M12 10.8c-1.087-2.114-4.046-6.053-6.798-7.995C2.566.944 1.561 1.266.902 1.565.139 1.908 0 3.08 0 3.768c0 .69.378 5.65.624 6.479.815 2.736 3.713 3.66 6.383 3.364.136-.02.275-.039.415-.057-.138.017-.276.035-.415.052-2.67-.297-5.568.628-6.383 3.364C.624 17.298.378 21.45 0 22.07c0 .689.139 1.861.902 2.204.659.299 1.664.621 4.3-1.24C7.954 21.093 10.913 17.21 12 15.2c1.087 2.01 4.046 5.893 6.798 7.834 2.636 1.861 3.641 1.539 4.3 1.24.763-.343.902-1.515.902-2.204-.378-.62-.624-4.772-.624-5.6-.815-2.736-3.713-3.661-6.383-3.364-.139-.017-.277-.035-.415-.052.14.018.279.037.415.057 2.67.296 5.568-.628 6.383-3.364.246-.829.624-5.789.624-6.479 0-.688-.139-1.86-.902-2.203-.659-.299-1.664-.621-4.3 1.24C16.046 4.747 13.087 8.686 12 10.8Z" />
                  </svg>
                </SocialIcon>
                <SocialIcon href="https://www.facebook.com/heraerp" label="Facebook">
                  <svg
                    viewBox="0 0 24 24"
                    className="h-5 w-5"
                    fill="currentColor"
                    aria-hidden="true"
                  >
                    <path d="M9.101 23.691v-7.98H6.627v-3.667h2.474v-1.58c0-4.085 1.848-5.978 5.858-5.978.401 0 .955.042 1.468.103a8.68 8.68 0 0 1 1.141.195v3.325a8.623 8.623 0 0 0-.653-.036 26.805 26.805 0 0 0-.733-.009c-.707 0-1.259.096-1.675.309a1.686 1.686 0 0 0-.679.622c-.258.42-.374.995-.374 1.752v1.297h3.919l-.386 2.103-.287 1.564h-3.246v8.245C19.396 23.238 24 18.179 24 12.044c0-6.627-5.373-12-12-12s-12 5.373-12 12c0 5.628 3.874 10.35 9.101 11.647Z" />
                  </svg>
                </SocialIcon>
              </div>
            </div>

            {/* product links */}
            <nav aria-label="Product" className="space-y-4">
              <h3 className="text-sm font-semibold text-slate-900 dark:text-slate-50 uppercase tracking-wider">
                Product
              </h3>
              <div className="flex flex-col space-y-3">
<<<<<<< HEAD
                <Link href="/demo" className="block text-sm text-slate-600 dark:text-slate-400 hover:text-slate-900 dark:hover:text-slate-50 transition-colors py-0.5">Book a Demo</Link>
                <Link href="/pricing-request" className="block text-sm text-slate-600 dark:text-slate-400 hover:text-slate-900 dark:hover:text-slate-50 transition-colors py-0.5">Request Pricing</Link>
                <Link href="/partners" className="block text-sm text-slate-600 dark:text-slate-400 hover:text-slate-900 dark:hover:text-slate-50 transition-colors py-0.5">Partners</Link>
                <Link href="/blog" className="block text-sm text-slate-600 dark:text-slate-400 hover:text-slate-900 dark:hover:text-slate-50 transition-colors py-0.5">Blog & Updates</Link>
=======
                <Link href="/demo" className="footer-link">
                  Book a Demo
                </Link>
                <Link href="/pricing-request" className="footer-link">
                  Request Pricing
                </Link>
                <Link href="/partners" className="footer-link">
                  Partners
                </Link>
                <Link href="/blog" className="footer-link">
                  Blog & Updates
                </Link>
>>>>>>> 7193d42c
              </div>
            </nav>

            {/* company links */}
            <nav aria-label="Company" className="space-y-4">
              <h3 className="text-sm font-semibold text-slate-900 dark:text-slate-50 uppercase tracking-wider">
                Company
              </h3>
              <div className="flex flex-col space-y-3">
<<<<<<< HEAD
                <Link href="/contact" className="block text-sm text-slate-600 dark:text-slate-400 hover:text-slate-900 dark:hover:text-slate-50 transition-colors py-0.5">Contact Us</Link>
                <Link href="/policy" className="block text-sm text-slate-600 dark:text-slate-400 hover:text-slate-900 dark:hover:text-slate-50 transition-colors py-0.5">Privacy & Cookies</Link>
                <Link href="/terms" className="block text-sm text-slate-600 dark:text-slate-400 hover:text-slate-900 dark:hover:text-slate-50 transition-colors py-0.5">Terms of Service</Link>
=======
                <Link href="/contact" className="footer-link">
                  Contact Us
                </Link>
                <Link href="/policy" className="footer-link">
                  Privacy & Cookies
                </Link>
                <Link href="/terms" className="footer-link">
                  Terms of Service
                </Link>
>>>>>>> 7193d42c
                <button
                  className="block text-sm text-muted-foreground hover:text-foreground transition-colors py-0.5 text-left"
                  onClick={() => {
                    // @ts-ignore
                    window?.showCookiePreferences?.()
                  }}
                >
                  Cookie Preferences
                </button>
              </div>
            </nav>
          </div>

          {/* bottom row */}
          <div className="flex flex-col items-center justify-between gap-4 border-t border-slate-200 dark:border-slate-700 px-8 py-6 text-sm text-slate-600 dark:text-slate-400 md:flex-row md:px-12">
            <p>© {new Date().getFullYear()} HERA ERP Ltd. All rights reserved.</p>
            <p className="text-sm">Built on modern enterprise patterns (patent pending).</p>
          </div>
        </div>
      </div>

    </footer>
  )
}

function SocialIcon({
  href,
  label,
  children
}: {
  href: string
  label: string
  children: React.ReactNode
}) {
  return (
    <a
      href={href}
      aria-label={label}
      target="_blank"
      rel="noopener noreferrer"
      className="inline-flex h-10 w-10 items-center justify-center rounded-2xl border border-slate-300 dark:border-slate-600 text-slate-700 dark:text-slate-300 bg-slate-100 dark:bg-slate-800 backdrop-blur-md hover:bg-slate-200 dark:hover:bg-slate-700 transition"
    >
      {children}
    </a>
  )
}<|MERGE_RESOLUTION|>--- conflicted
+++ resolved
@@ -1,18 +1,12 @@
 // app/components/Footer.tsx
 'use client'
 
-<<<<<<< HEAD
 import Link from "next/link";
-=======
-import Link from 'next/link'
-import { usePathname } from 'next/navigation'
->>>>>>> 7193d42c
 
 type FooterProps = {
   showGradient?: boolean // turn on to add subtle hero-style gradient behind glass
 }
 
-<<<<<<< HEAD
 export default function Footer({ showGradient = true }: FooterProps) {
   return (
     <footer className="relative mt-24">
@@ -21,18 +15,6 @@
           aria-hidden="true"
           className="pointer-events-none absolute inset-0 -z-10"
         >
-=======
-export default function Footer({ showGradient = false }: FooterProps) {
-  const pathname = usePathname()
-
-  // Show gradient only on home page
-  const shouldShowGradient = showGradient && pathname === '/'
-
-  return (
-    <footer className="relative mt-24">
-      {shouldShowGradient && (
-        <div aria-hidden="true" className="pointer-events-none absolute inset-0 -z-10">
->>>>>>> 7193d42c
           <div className="mx-auto h-40 w-[90%] max-w-7xl bg-gradient-to-r from-indigo-500/20 via-fuchsia-400/15 to-cyan-400/20 blur-2xl rounded-3xl"></div>
         </div>
       )}
@@ -51,15 +33,9 @@
                   HERA ERP
                 </span>
               </Link>
-<<<<<<< HEAD
               <p className="max-w-md text-sm leading-relaxed text-slate-600 dark:text-slate-400">
                 Enterprise ERP with modern patterns, fast implementation, and
                 AI-driven continuous improvement. Built for the future of business.
-=======
-              <p className="max-w-md text-sm leading-relaxed text-gray-700/90 dark:text-gray-300/90">
-                Enterprise ERP with modern patterns, fast implementation, and AI-driven continuous
-                improvement. Built for the future of business.
->>>>>>> 7193d42c
               </p>
 
               {/* social icons under brand */}
@@ -133,25 +109,10 @@
                 Product
               </h3>
               <div className="flex flex-col space-y-3">
-<<<<<<< HEAD
                 <Link href="/demo" className="block text-sm text-slate-600 dark:text-slate-400 hover:text-slate-900 dark:hover:text-slate-50 transition-colors py-0.5">Book a Demo</Link>
                 <Link href="/pricing-request" className="block text-sm text-slate-600 dark:text-slate-400 hover:text-slate-900 dark:hover:text-slate-50 transition-colors py-0.5">Request Pricing</Link>
                 <Link href="/partners" className="block text-sm text-slate-600 dark:text-slate-400 hover:text-slate-900 dark:hover:text-slate-50 transition-colors py-0.5">Partners</Link>
                 <Link href="/blog" className="block text-sm text-slate-600 dark:text-slate-400 hover:text-slate-900 dark:hover:text-slate-50 transition-colors py-0.5">Blog & Updates</Link>
-=======
-                <Link href="/demo" className="footer-link">
-                  Book a Demo
-                </Link>
-                <Link href="/pricing-request" className="footer-link">
-                  Request Pricing
-                </Link>
-                <Link href="/partners" className="footer-link">
-                  Partners
-                </Link>
-                <Link href="/blog" className="footer-link">
-                  Blog & Updates
-                </Link>
->>>>>>> 7193d42c
               </div>
             </nav>
 
@@ -161,21 +122,9 @@
                 Company
               </h3>
               <div className="flex flex-col space-y-3">
-<<<<<<< HEAD
                 <Link href="/contact" className="block text-sm text-slate-600 dark:text-slate-400 hover:text-slate-900 dark:hover:text-slate-50 transition-colors py-0.5">Contact Us</Link>
                 <Link href="/policy" className="block text-sm text-slate-600 dark:text-slate-400 hover:text-slate-900 dark:hover:text-slate-50 transition-colors py-0.5">Privacy & Cookies</Link>
                 <Link href="/terms" className="block text-sm text-slate-600 dark:text-slate-400 hover:text-slate-900 dark:hover:text-slate-50 transition-colors py-0.5">Terms of Service</Link>
-=======
-                <Link href="/contact" className="footer-link">
-                  Contact Us
-                </Link>
-                <Link href="/policy" className="footer-link">
-                  Privacy & Cookies
-                </Link>
-                <Link href="/terms" className="footer-link">
-                  Terms of Service
-                </Link>
->>>>>>> 7193d42c
                 <button
                   className="block text-sm text-muted-foreground hover:text-foreground transition-colors py-0.5 text-left"
                   onClick={() => {
