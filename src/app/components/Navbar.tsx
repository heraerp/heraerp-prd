<<<<<<< HEAD
"use client";

import Link from "next/link";
import { usePathname } from "next/navigation";
import { useEffect, useRef, useState } from "react";
import ThemeToggle from "@/app/components/ThemeToggle";
=======
// app/components/Navbar.tsx
'use client'

import Link from 'next/link'
import { usePathname } from 'next/navigation'
import { useEffect, useRef, useState } from 'react'
>>>>>>> 7193d42c

type NavItem = { href: string; label: string }

const NAV_ITEMS: NavItem[] = [
<<<<<<< HEAD
  { href: "/solutions", label: "Solutions" }, // renamed from Features
  { href: "/partners", label: "Partners" },
  { href: "/docs", label: "Docs" },
  { href: "/blog", label: "Blog" },
  { href: "/contact", label: "Contact" },
];
=======
  { href: '/solutions', label: 'Solutions' },
  { href: '/partners', label: 'Partners' },
  { href: '/docs', label: 'Docs' },
  { href: '/blog', label: 'Blog' },
  { href: '/contact', label: 'Contact' }
]
>>>>>>> 7193d42c

export default function Navbar() {
  const pathname = usePathname()
  const [open, setOpen] = useState(false)
  const panelRef = useRef<HTMLDivElement | null>(null)
  const buttonRef = useRef<HTMLButtonElement | null>(null)

  // Close on route change
<<<<<<< HEAD
  useEffect(() => { setOpen(false); }, [pathname]);
=======
  useEffect(() => {
    setOpen(false)
  }, [pathname])
>>>>>>> 7193d42c

  // Close when clicking outside
  useEffect(() => {
    function onClick(e: MouseEvent) {
      if (!open) return
      const target = e.target as Node | null
      if (panelRef.current?.contains(target as Node)) return
      if (buttonRef.current?.contains(target as Node)) return
      setOpen(false)
    }
    window.addEventListener('click', onClick)
    return () => window.removeEventListener('click', onClick)
  }, [open])

  // Close on Escape
  useEffect(() => {
<<<<<<< HEAD
    function onKey(e: KeyboardEvent) { if (e.key === "Escape") setOpen(false); }
    window.addEventListener("keydown", onKey);
    return () => window.removeEventListener("keydown", onKey);
  }, []);

  const isActive = (href: string) => (href === "/" ? pathname === "/" : pathname?.startsWith(href) ?? false);
=======
    function onKey(e: KeyboardEvent) {
      if (e.key === 'Escape') setOpen(false)
    }
    window.addEventListener('keydown', onKey)
    return () => window.removeEventListener('keydown', onKey)
  }, [])

  const isActive = (href: string) =>
    href === '/' ? pathname === '/' : (pathname?.startsWith(href) ?? false)
>>>>>>> 7193d42c

  return (
    <header className="sticky top-0 z-50">
      {/* gradient wash */}
      <div aria-hidden="true" className="pointer-events-none absolute inset-0 -z-10">
        <div className="mx-auto h-20 w-[92%] max-w-7xl bg-gradient-to-r from-indigo-500/20 via-fuchsia-400/15 to-cyan-400/20 blur-2xl rounded-3xl" />
      </div>

      <div className="mx-auto mt-3 w-[92%] max-w-7xl">
        <div
          role="navigation" aria-label="Primary"
          className="relative flex items-center justify-between rounded-3xl bg-white/90 dark:bg-slate-900/90 backdrop-blur-xl border border-slate-200 dark:border-slate-700 px-4 py-2 md:px-6"
        >
          {/* Brand */}
          <Link
            href="/"
            className="group inline-flex items-center gap-2 focus:outline-none focus-visible:ring-2 focus-visible:ring-offset-2 focus-visible:ring-indigo-500 rounded-xl"
          >
            <span className="inline-flex h-9 w-9 items-center justify-center rounded-xl bg-gradient-to-br from-indigo-500 via-fuchsia-500 to-cyan-400 text-white font-bold">
              H
            </span>
            <span className="text-slate-900 dark:text-slate-50 text-base md:text-lg font-semibold tracking-tight">HERA ERP</span>
          </Link>

          {/* Desktop Nav */}
          <nav className="hidden md:flex items-center gap-1">
            {NAV_ITEMS.map(item => (
              <Link
                key={item.href}
                href={item.href}
                className={[
<<<<<<< HEAD
                  "px-3 py-2 rounded-xl text-sm transition",
                  "text-slate-600 dark:text-slate-400 hover:text-slate-900 dark:hover:text-slate-50",
                  isActive(item.href)
                    ? "bg-slate-100 dark:bg-slate-800 border border-slate-200 dark:border-slate-700"
                    : "hover:bg-slate-100/50 dark:hover:bg-slate-800/50 border border-transparent",
                ].join(" ")}
                aria-current={isActive(item.href) ? "page" : undefined}
=======
                  'px-3 py-2 rounded-xl text-sm transition',
                  'text-gray-800/80 hover:text-gray-900 dark:text-gray-100/80 dark:hover:text-white',
                  isActive(item.href)
                    ? 'bg-white/30 dark:bg-white/10 border border-white/30'
                    : 'hover:bg-white/20 dark:hover:bg-white/5 border border-transparent'
                ].join(' ')}
                aria-current={isActive(item.href) ? 'page' : undefined}
>>>>>>> 7193d42c
              >
                {item.label}
              </Link>
            ))}
          </nav>

          {/* CTAs + Theme */}
          <div className="hidden md:flex items-center gap-2">
            <Link
              href="/auth/login"
              className="inline-flex items-center justify-center rounded-xl px-3.5 py-2 text-sm text-slate-700 dark:text-slate-300 hover:bg-slate-100 dark:hover:bg-slate-800 hover:text-slate-900 dark:hover:text-slate-50 transition"
            >
              Sign In
            </Link>
            <Link
              href="/pricing-request"
              className="inline-flex items-center justify-center rounded-xl border border-slate-300 dark:border-slate-600 bg-slate-100 dark:bg-slate-800 px-3.5 py-2 text-sm text-slate-700 dark:text-slate-300 hover:bg-slate-200 dark:hover:bg-slate-700 transition"
            >
              Request Pricing
            </Link>
            <Link
              href="/demo"
              className="inline-flex items-center justify-center rounded-xl bg-gradient-to-r from-blue-600 via-purple-600 to-blue-700 hover:from-blue-700 hover:via-purple-700 hover:to-blue-800 text-white px-4 py-2.5 text-sm font-semibold shadow-lg hover:shadow-xl transform hover:scale-[1.02] transition-all duration-200 ring-1 ring-white/20"
            >
              Book a Demo
            </Link>
            <ThemeToggle />
          </div>

          {/* Mobile menu button */}
          <div className="md:hidden">
            <button
              ref={buttonRef}
              onClick={() => setOpen(v => !v)}
              aria-expanded={open}
              aria-controls="mobile-nav"
              aria-label="Toggle menu"
              className="inline-flex h-10 w-10 items-center justify-center rounded-2xl border border-slate-300 dark:border-slate-600 text-slate-700 dark:text-slate-300 bg-slate-100 dark:bg-slate-800 backdrop-blur-md hover:bg-slate-200 dark:hover:bg-slate-700 transition focus:outline-none focus-visible:ring-2 focus-visible:ring-indigo-500"
            >
              <span className="sr-only">Menu</span>
              <MenuIcon open={open} />
            </button>
          </div>

          {/* Mobile panel */}
          {open && (
            <div
              id="mobile-nav"
              ref={panelRef}
              className="absolute left-2 right-2 top-[calc(100%+8px)] rounded-2xl border border-white/15 bg-white/90 dark:bg-gray-900/90 backdrop-blur-xl p-3"
            >
              <div className="flex flex-col">
                {NAV_ITEMS.map(item => (
                  <Link
                    key={item.href}
                    href={item.href}
                    className={[
<<<<<<< HEAD
                      "px-3 py-3 rounded-xl text-sm transition",
                      "text-slate-700 dark:text-slate-300",
                      isActive(item.href)
                        ? "bg-slate-100 dark:bg-slate-800 border border-slate-200 dark:border-slate-700"
                        : "hover:bg-slate-100/50 dark:hover:bg-slate-800/50 border border-transparent",
                    ].join(" ")}
                    aria-current={isActive(item.href) ? "page" : undefined}
=======
                      'px-3 py-3 rounded-xl text-sm transition',
                      'text-gray-900 dark:text-gray-100',
                      isActive(item.href)
                        ? 'bg-white/60 dark:bg-white/10 border border-white/30'
                        : 'hover:bg-white/50 dark:hover:bg-white/5 border border-transparent'
                    ].join(' ')}
                    aria-current={isActive(item.href) ? 'page' : undefined}
>>>>>>> 7193d42c
                    onClick={() => setOpen(false)}
                  >
                    {item.label}
                  </Link>
                ))}
                <div className="mt-2 grid grid-cols-2 gap-2">
                  <Link
                    href="/pricing-request"
                    onClick={() => setOpen(false)}
                    className="inline-flex items-center justify-center rounded-xl border border-slate-300 dark:border-slate-600 bg-slate-100 dark:bg-slate-800 px-3 py-2 text-sm text-slate-700 dark:text-slate-300 hover:bg-slate-200 dark:hover:bg-slate-700 transition"
                  >
                    Request Pricing
                  </Link>
                  <Link
                    href="/demo"
                    onClick={() => setOpen(false)}
                    className="inline-flex items-center justify-center rounded-xl bg-gradient-to-r from-blue-600 via-purple-600 to-blue-700 hover:from-blue-700 hover:via-purple-700 hover:to-blue-800 text-white px-4 py-2.5 text-sm font-semibold shadow-lg hover:shadow-xl transform hover:scale-[1.02] transition-all duration-200 ring-1 ring-white/20"
                  >
                    Book a Demo
                  </Link>
                </div>
                <div className="mt-3 flex justify-between items-center">
                  <Link
                    href="/auth/login"
                    onClick={() => setOpen(false)}
                    className="inline-flex items-center justify-center rounded-xl px-3 py-2 text-sm text-slate-700 dark:text-slate-300 hover:bg-slate-100 dark:hover:bg-slate-800 hover:text-slate-900 dark:hover:text-slate-50 transition"
                  >
                    Sign In
                  </Link>
                  <ThemeToggle />
                </div>
              </div>
            </div>
          )}
        </div>
      </div>
    </header>
  )
}

function MenuIcon({ open }: { open: boolean }) {
  return (
<<<<<<< HEAD
    <svg aria-hidden="true" viewBox="0 0 24 24" className="h-5 w-5" fill="none" stroke="currentColor" strokeWidth="2">
=======
    <svg
      aria-hidden="true"
      viewBox="0 0 24 24"
      className="h-5 w-5"
      fill="none"
      stroke="currentColor"
      strokeWidth="2"
    >
>>>>>>> 7193d42c
      {open ? <path d="M6 18L18 6M6 6l12 12" /> : <path d="M3 6h18M3 12h18M3 18h18" />}
    </svg>
  )
}<|MERGE_RESOLUTION|>--- conflicted
+++ resolved
@@ -1,37 +1,19 @@
-<<<<<<< HEAD
 "use client";
 
 import Link from "next/link";
 import { usePathname } from "next/navigation";
 import { useEffect, useRef, useState } from "react";
 import ThemeToggle from "@/app/components/ThemeToggle";
-=======
-// app/components/Navbar.tsx
-'use client'
-
-import Link from 'next/link'
-import { usePathname } from 'next/navigation'
-import { useEffect, useRef, useState } from 'react'
->>>>>>> 7193d42c
 
 type NavItem = { href: string; label: string }
 
 const NAV_ITEMS: NavItem[] = [
-<<<<<<< HEAD
-  { href: "/solutions", label: "Solutions" }, // renamed from Features
+  { href: "/solutions", label: "Solutions" },
   { href: "/partners", label: "Partners" },
   { href: "/docs", label: "Docs" },
   { href: "/blog", label: "Blog" },
   { href: "/contact", label: "Contact" },
 ];
-=======
-  { href: '/solutions', label: 'Solutions' },
-  { href: '/partners', label: 'Partners' },
-  { href: '/docs', label: 'Docs' },
-  { href: '/blog', label: 'Blog' },
-  { href: '/contact', label: 'Contact' }
-]
->>>>>>> 7193d42c
 
 export default function Navbar() {
   const pathname = usePathname()
@@ -40,13 +22,9 @@
   const buttonRef = useRef<HTMLButtonElement | null>(null)
 
   // Close on route change
-<<<<<<< HEAD
-  useEffect(() => { setOpen(false); }, [pathname]);
-=======
   useEffect(() => {
     setOpen(false)
   }, [pathname])
->>>>>>> 7193d42c
 
   // Close when clicking outside
   useEffect(() => {
@@ -63,14 +41,6 @@
 
   // Close on Escape
   useEffect(() => {
-<<<<<<< HEAD
-    function onKey(e: KeyboardEvent) { if (e.key === "Escape") setOpen(false); }
-    window.addEventListener("keydown", onKey);
-    return () => window.removeEventListener("keydown", onKey);
-  }, []);
-
-  const isActive = (href: string) => (href === "/" ? pathname === "/" : pathname?.startsWith(href) ?? false);
-=======
     function onKey(e: KeyboardEvent) {
       if (e.key === 'Escape') setOpen(false)
     }
@@ -80,7 +50,6 @@
 
   const isActive = (href: string) =>
     href === '/' ? pathname === '/' : (pathname?.startsWith(href) ?? false)
->>>>>>> 7193d42c
 
   return (
     <header className="sticky top-0 z-50">
@@ -112,7 +81,6 @@
                 key={item.href}
                 href={item.href}
                 className={[
-<<<<<<< HEAD
                   "px-3 py-2 rounded-xl text-sm transition",
                   "text-slate-600 dark:text-slate-400 hover:text-slate-900 dark:hover:text-slate-50",
                   isActive(item.href)
@@ -120,15 +88,6 @@
                     : "hover:bg-slate-100/50 dark:hover:bg-slate-800/50 border border-transparent",
                 ].join(" ")}
                 aria-current={isActive(item.href) ? "page" : undefined}
-=======
-                  'px-3 py-2 rounded-xl text-sm transition',
-                  'text-gray-800/80 hover:text-gray-900 dark:text-gray-100/80 dark:hover:text-white',
-                  isActive(item.href)
-                    ? 'bg-white/30 dark:bg-white/10 border border-white/30'
-                    : 'hover:bg-white/20 dark:hover:bg-white/5 border border-transparent'
-                ].join(' ')}
-                aria-current={isActive(item.href) ? 'page' : undefined}
->>>>>>> 7193d42c
               >
                 {item.label}
               </Link>
@@ -186,7 +145,6 @@
                     key={item.href}
                     href={item.href}
                     className={[
-<<<<<<< HEAD
                       "px-3 py-3 rounded-xl text-sm transition",
                       "text-slate-700 dark:text-slate-300",
                       isActive(item.href)
@@ -194,15 +152,6 @@
                         : "hover:bg-slate-100/50 dark:hover:bg-slate-800/50 border border-transparent",
                     ].join(" ")}
                     aria-current={isActive(item.href) ? "page" : undefined}
-=======
-                      'px-3 py-3 rounded-xl text-sm transition',
-                      'text-gray-900 dark:text-gray-100',
-                      isActive(item.href)
-                        ? 'bg-white/60 dark:bg-white/10 border border-white/30'
-                        : 'hover:bg-white/50 dark:hover:bg-white/5 border border-transparent'
-                    ].join(' ')}
-                    aria-current={isActive(item.href) ? 'page' : undefined}
->>>>>>> 7193d42c
                     onClick={() => setOpen(false)}
                   >
                     {item.label}
@@ -245,9 +194,6 @@
 
 function MenuIcon({ open }: { open: boolean }) {
   return (
-<<<<<<< HEAD
-    <svg aria-hidden="true" viewBox="0 0 24 24" className="h-5 w-5" fill="none" stroke="currentColor" strokeWidth="2">
-=======
     <svg
       aria-hidden="true"
       viewBox="0 0 24 24"
@@ -256,7 +202,6 @@
       stroke="currentColor"
       strokeWidth="2"
     >
->>>>>>> 7193d42c
       {open ? <path d="M6 18L18 6M6 6l12 12" /> : <path d="M3 6h18M3 12h18M3 18h18" />}
     </svg>
   )
