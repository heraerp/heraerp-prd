import { NextResponse } from "next/server";

// Fast, dependency-free health check per Railway documentation
export async function GET() {
  try {
<<<<<<< HEAD
    return NextResponse.json(
      { 
        status: "healthy", 
        timestamp: new Date().toISOString(),
        service: "hera-erp",
        ok: true 
      }, 
      { 
        status: 200, 
        headers: { 
          "Cache-Control": "no-store, no-cache, must-revalidate",
          "Content-Type": "application/json"
        }
      }
    );
  } catch (error) {
    return NextResponse.json(
      { 
        status: "unhealthy", 
        error: "Health check failed",
        ok: false 
      }, 
      { status: 500 }
    );
=======
    return NextResponse.json({ ok: true }, { status: 200, headers: { "Cache-Control": "no-store" }});
  } catch (error) {
    console.error('[HEALTH] Error:', error)
    return NextResponse.json({ ok: false }, { status: 500 });
>>>>>>> 468e0227
  }
}

// Support HEAD requests for health checks
export async function HEAD() {
<<<<<<< HEAD
  return new Response(null, { 
    status: 200, 
    headers: { 
      "Cache-Control": "no-store, no-cache, must-revalidate" 
    }
  });
=======
  try {
    return new Response(null, { status: 200, headers: { "Cache-Control": "no-store" }});
  } catch (error) {
    console.error('[HEALTH HEAD] Error:', error)
    return new Response(null, { status: 500 });
  }
>>>>>>> 468e0227
}

// Force Node runtime to prevent Edge runtime issues
export const runtime = "nodejs";
export const dynamic = "force-dynamic";<|MERGE_RESOLUTION|>--- conflicted
+++ resolved
@@ -1,61 +1,24 @@
 import { NextResponse } from "next/server";
 
-// Fast, dependency-free health check per Railway documentation
+// Keep it fast and dependency-free.
 export async function GET() {
   try {
-<<<<<<< HEAD
-    return NextResponse.json(
-      { 
-        status: "healthy", 
-        timestamp: new Date().toISOString(),
-        service: "hera-erp",
-        ok: true 
-      }, 
-      { 
-        status: 200, 
-        headers: { 
-          "Cache-Control": "no-store, no-cache, must-revalidate",
-          "Content-Type": "application/json"
-        }
-      }
-    );
-  } catch (error) {
-    return NextResponse.json(
-      { 
-        status: "unhealthy", 
-        error: "Health check failed",
-        ok: false 
-      }, 
-      { status: 500 }
-    );
-=======
     return NextResponse.json({ ok: true }, { status: 200, headers: { "Cache-Control": "no-store" }});
   } catch (error) {
     console.error('[HEALTH] Error:', error)
     return NextResponse.json({ ok: false }, { status: 500 });
->>>>>>> 468e0227
   }
 }
 
-// Support HEAD requests for health checks
+// Optional: support HEAD since some probes do that too.
 export async function HEAD() {
-<<<<<<< HEAD
-  return new Response(null, { 
-    status: 200, 
-    headers: { 
-      "Cache-Control": "no-store, no-cache, must-revalidate" 
-    }
-  });
-=======
   try {
     return new Response(null, { status: 200, headers: { "Cache-Control": "no-store" }});
   } catch (error) {
     console.error('[HEALTH HEAD] Error:', error)
     return new Response(null, { status: 500 });
   }
->>>>>>> 468e0227
 }
 
-// Force Node runtime to prevent Edge runtime issues
-export const runtime = "nodejs";
-export const dynamic = "force-dynamic";+// Optional: force Node runtime (avoid Edge surprises)
+export const runtime = "nodejs";