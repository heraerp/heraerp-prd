--- conflicted
+++ resolved
@@ -1,12 +1,8 @@
 import { NextRequest, NextResponse } from 'next/server'
 import { preflight } from '@/lib/guardrail'
 import { callFunction } from '@/lib/db'
-<<<<<<< HEAD
-import { adaptTransactionData } from '@/lib/utils/transaction-field-adapter'
-=======
 import { verifyAuth, buildActorContext } from '@/lib/auth/verify-auth'
 import { getSupabaseService } from '@/lib/supabase-service'
->>>>>>> 468e0227
 
 export const runtime = 'nodejs'
 
@@ -16,56 +12,6 @@
   let userId: string | undefined
   let actor: any
 
-<<<<<<< HEAD
-  // ✅ EMERGENCY FIX: Transform legacy debit_amount/credit_amount to unit_amount
-  const adaptedBody = adaptTransactionData(body)
-
-  // JSON Schema validation
-  const valid = validateEvent(adaptedBody)
-  if (!valid) {
-    return NextResponse.json(
-      { error: 'schema_validation_failed', details: (validateEvent as any).errors },
-      { status: 400 }
-    )
-  }
-
-  // Guardrail checks
-  const checks = preflight(adaptedBody)
-  if (checks.length) {
-    return NextResponse.json({ error: 'guardrail_failed', details: checks }, { status: 400 })
-  }
-
-  // DB call: hera_txn_emit_v1 using direct RPC with adapted data
-  const rpcParams = {
-    p_organization_id: adaptedBody.organization_id,
-    p_transaction_type: adaptedBody.transaction_type,
-    p_smart_code: adaptedBody.smart_code,
-    p_transaction_code: adaptedBody.transaction_number ?? `TXN-${Date.now()}`, // ✅ Match RPC parameter name
-    p_transaction_date: adaptedBody.transaction_date,
-    p_source_entity_id: adaptedBody.source_entity_id ?? null,
-    p_target_entity_id: adaptedBody.target_entity_id ?? null,
-    p_total_amount: adaptedBody.total_amount ?? 0,
-    p_transaction_status: adaptedBody.transaction_status ?? 'draft', // ✅ FIXED: Default to 'draft' instead of 'pending'
-    p_reference_number: adaptedBody.reference_number ?? null,
-    p_external_reference: adaptedBody.external_reference ?? null,
-    p_business_context: adaptedBody.business_context ?? {},
-    p_metadata: adaptedBody.metadata ?? {},
-    p_approval_required: adaptedBody.approval_required ?? false,
-    p_approved_by: adaptedBody.approved_by ?? null,
-    p_approved_at: adaptedBody.approved_at ?? null,
-    p_transaction_currency_code: adaptedBody.transaction_currency_code ?? 'AED',
-    p_base_currency_code: adaptedBody.base_currency_code ?? 'AED',
-    p_exchange_rate: adaptedBody.exchange_rate ?? 1.0,
-    p_exchange_rate_date: adaptedBody.exchange_rate_date ?? null,
-    p_exchange_rate_type: adaptedBody.exchange_rate_type ?? null,
-    p_fiscal_period_entity_id: adaptedBody.fiscal_period_entity_id ?? null,
-    p_fiscal_year: adaptedBody.fiscal_year ?? new Date().getFullYear(),
-    p_fiscal_period: adaptedBody.fiscal_period ?? new Date().getMonth() + 1,
-    p_posting_period_code: adaptedBody.posting_period_code ?? null,
-    p_lines: adaptedBody.lines ?? [], // ✅ Now uses adapted lines with unit_amount
-    p_actor_user_id: adaptedBody.actor_user_id ?? null
-  }
-=======
   try {
     // ✅ HERA v2.2 ACTOR STAMPING: Verify authentication
     const authResult = await verifyAuth(req)
@@ -81,7 +27,6 @@
     // ✅ HERA v2.2 ACTOR STAMPING: Build actor context
     const supabase = getSupabaseService()
     actor = await buildActorContext(supabase, userId, organizationId)
->>>>>>> 468e0227
 
     console.log('[txn-emit] Processing transaction with actor context:', {
       user_id: userId?.substring(0, 8),
