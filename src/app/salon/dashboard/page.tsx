'use client'

export const dynamic = 'force-dynamic'

import React, { useState } from 'react'
import { useSecuredSalonContext } from '../SecuredSalonProvider'
import { useSalonSecurity } from '@/hooks/useSalonSecurity'
import { useSalonDashboard } from '@/hooks/useSalonDashboard'
import { useRouter } from 'next/navigation'
import { Button } from '@/components/ui/button'
import {
  Users,
  Scissors,
<<<<<<< HEAD
  Package,
  DollarSign,
  UserCheck,
  RefreshCw,
  Star,
  ShoppingBag,
  ArrowUpRight,
  ArrowDownRight,
  Settings,
  Loader2,
  AlertCircle
=======
  RefreshCw,
  Settings,
  Loader2,
  AlertCircle,
  Sparkles,
  Calendar,
  TrendingUp
>>>>>>> 17f7205f
} from 'lucide-react'
import { Card, CardContent } from '@/components/ui/card'
import { LUXE_COLORS } from '@/lib/constants/salon'

<<<<<<< HEAD
const COLORS = {
  black: '#0B0B0B',
  charcoal: '#1A1A1A',
  gold: '#D4AF37',
  goldDark: '#B8860B',
  champagne: '#F5E6C8',
  bronze: '#8C7853',
  emerald: '#0F6F5C',
  lightText: '#E0E0E0',
  charcoalDark: '#0F0F0F',
  charcoalLight: '#232323'
}

interface StatCardProps {
  title: string
  value: string | number
  change?: number
  changeLabel?: string
  icon: React.ElementType
  iconColor: string
  iconBgColor: string
  gradient?: string
}

function StatCard({
  title,
  value,
  change,
  changeLabel,
  icon: Icon,
  iconColor,
  iconBgColor,
  gradient
}: StatCardProps) {
  const isPositive = change !== undefined ? change >= 0 : true

  return (
    <div
      className="relative p-6 rounded-2xl transition-all duration-500 hover:scale-[1.02] hover:shadow-2xl group overflow-hidden"
      style={{
        background:
          gradient || `linear-gradient(135deg, ${COLORS.charcoalDark} 0%, ${COLORS.charcoal} 100%)`,
        border: `1px solid ${COLORS.gold}20`,
        backdropFilter: 'blur(10px)'
      }}
    >
      {/* Animated Background Shimmer */}
      <div
        className="absolute inset-0 opacity-0 group-hover:opacity-100 transition-opacity duration-700"
        style={{
          background: `linear-gradient(135deg, transparent 0%, ${COLORS.gold}10 50%, transparent 100%)`,
          transform: 'translateX(-100%)',
          animation: 'shimmer 3s infinite'
        }}
      />

      {/* Content */}
      <div className="relative z-10">
        <div className="flex items-start justify-between mb-4">
          {/* Icon */}
          <div
            className="p-3 rounded-xl transition-all duration-300 group-hover:scale-110"
            style={{
              background: `linear-gradient(135deg, ${iconBgColor}40 0%, ${iconBgColor}20 100%)`,
              border: `1px solid ${iconColor}30`,
              boxShadow: `0 4px 12px ${iconColor}20`
            }}
          >
            <Icon className="w-6 h-6" style={{ color: iconColor }} />
          </div>

          {/* Change Indicator */}
          {change !== undefined && (
            <div
              className="flex items-center gap-1 px-2.5 py-1 rounded-lg text-xs font-semibold transition-all duration-300"
              style={{
                backgroundColor: isPositive ? `${COLORS.emerald}20` : '#FF6B6B20',
                color: isPositive ? COLORS.emerald : '#FF6B6B',
                border: `1px solid ${isPositive ? COLORS.emerald : '#FF6B6B'}30`
              }}
            >
              {isPositive ? (
                <ArrowUpRight className="w-3 h-3" />
              ) : (
                <ArrowDownRight className="w-3 h-3" />
              )}
              {Math.abs(change).toFixed(1)}%
            </div>
          )}
        </div>

        {/* Title */}
        <h3
          className="text-sm font-medium mb-2 transition-all duration-300"
          style={{ color: COLORS.bronze }}
        >
          {title}
        </h3>

        {/* Value */}
        <p
          className="text-3xl font-bold mb-1 transition-all duration-300 group-hover:text-shadow-lg"
          style={{
            background: `linear-gradient(135deg, ${COLORS.champagne} 0%, ${COLORS.gold} 100%)`,
            WebkitBackgroundClip: 'text',
            WebkitTextFillColor: 'transparent',
            backgroundClip: 'text'
          }}
        >
          {value}
        </p>

        {/* Change Label */}
        {changeLabel && (
          <p className="text-xs" style={{ color: COLORS.lightText, opacity: 0.6 }}>
            {changeLabel}
          </p>
        )}
      </div>

      {/* Decorative Corner Accent */}
      <div
        className="absolute top-0 right-0 w-20 h-20 rounded-bl-full opacity-10 transition-all duration-500 group-hover:scale-150 group-hover:opacity-20"
        style={{ background: iconColor }}
      />
    </div>
  )
}
=======
// Period type for global filter
type TimePeriod = 'today' | 'last7Days' | 'last30Days' | 'yearToDate' | 'allTime'

// Import new dashboard sections
import { HeroMetrics } from '@/components/salon/dashboard/HeroMetrics'
import { AppointmentAnalytics } from '@/components/salon/dashboard/AppointmentAnalytics'
import { RevenueTrends } from '@/components/salon/dashboard/RevenueTrends'
import { StaffPerformance } from '@/components/salon/dashboard/StaffPerformance'
import { CustomerAndServiceInsights } from '@/components/salon/dashboard/CustomerAndServiceInsights'
import { FinancialOverview } from '@/components/salon/dashboard/FinancialOverview'
>>>>>>> 17f7205f

export default function SalonDashboard() {
  const { organizationId, organization, isLoading: orgLoading } = useSecuredSalonContext()
  const {
    role,
    user,
    isLoading: securityLoading,
    isAuthenticated
  } = useSalonSecurity()
  const router = useRouter()
  const [lastRefresh, setLastRefresh] = useState(new Date())
<<<<<<< HEAD

  // Use the new universal dashboard hook
=======
  const [isRefreshing, setIsRefreshing] = useState(false)

  // ✅ ENTERPRISE: Global Period Filter State
  const [globalPeriod, setGlobalPeriod] = useState<TimePeriod>('allTime')

  // Period labels for display
  const periodLabels: Record<TimePeriod, string> = {
    today: 'Today',
    last7Days: 'Last 7 Days',
    last30Days: 'Last 30 Days',
    yearToDate: 'Year to Date',
    allTime: 'All Time'
  }

  // Debug organization loading
  React.useEffect(() => {
    console.log('[Dashboard] Organization loaded:', {
      organizationId,
      organization,
      hasName: !!organization?.name,
      hasEntityName: !!(organization as any)?.entity_name,
      orgLoading
    })
  }, [organization, organizationId, orgLoading])

  // Use the enhanced dashboard hook with global period filter
>>>>>>> 17f7205f
  const {
    kpis,
    isLoading: dashboardLoading,
    refreshAll,
    formatCurrency
  } = useSalonDashboard({
    organizationId: organizationId || '',
<<<<<<< HEAD
    currency: 'AED'
=======
    currency: 'AED',
    selectedPeriod: globalPeriod
>>>>>>> 17f7205f
  })

  const isLoading = orgLoading || securityLoading || dashboardLoading

<<<<<<< HEAD
  // Refresh all data
  const handleRefresh = async () => {
    await refreshAll()
    setLastRefresh(new Date())
=======
  // Refresh all data with animation
  const handleRefresh = async () => {
    setIsRefreshing(true)
    try {
      await refreshAll()
      setLastRefresh(new Date())
    } finally {
      // Keep spinning for smooth UX
      setTimeout(() => setIsRefreshing(false), 800)
    }
>>>>>>> 17f7205f
  }

  // Loading state
  if (isLoading) {
    return (
      <div
        className="min-h-screen flex items-center justify-center"
        style={{ backgroundColor: LUXE_COLORS.charcoal }}
      >
<<<<<<< HEAD
        <Loader2 className="h-8 w-8 animate-spin" style={{ color: LUXE_COLORS.gold }} />
=======
        <div className="text-center">
          <div className="relative inline-block">
            <Loader2
              className="h-12 w-12 animate-spin"
              style={{ color: LUXE_COLORS.gold }}
            />
            <div
              className="absolute inset-0 blur-xl opacity-50"
              style={{ background: LUXE_COLORS.gold }}
            />
          </div>
          <p className="mt-4 text-lg font-medium" style={{ color: LUXE_COLORS.bronze }}>
            Loading dashboard...
          </p>
        </div>
>>>>>>> 17f7205f
      </div>
    )
  }

  // Auth check
  if (!isAuthenticated || !role) {
    return (
      <div
        className="min-h-screen flex items-center justify-center"
        style={{ backgroundColor: LUXE_COLORS.charcoal }}
      >
        <Card
          className="max-w-md w-full border-0"
          style={{ backgroundColor: LUXE_COLORS.charcoalLight }}
        >
          <CardContent className="p-8 text-center">
            <AlertCircle className="h-12 w-12 mx-auto mb-4" style={{ color: LUXE_COLORS.gold }} />
            <h3 className="text-xl mb-2" style={{ color: LUXE_COLORS.gold }}>
              Authentication Required
            </h3>
            <p className="mb-6" style={{ color: LUXE_COLORS.bronze }}>
              {!isAuthenticated
                ? 'Please log in to access the dashboard.'
                : 'No role assigned. Please contact your administrator.'}
            </p>
            <Button
              onClick={() => router.push('/salon/auth')}
              className="w-full"
              style={{
                backgroundColor: LUXE_COLORS.gold,
                color: LUXE_COLORS.charcoal
              }}
            >
              Go to Login
            </Button>
          </CardContent>
        </Card>
      </div>
    )
  }

  return (
<<<<<<< HEAD
    <div className="min-h-screen" style={{ backgroundColor: COLORS.black }}>
=======
    <div className="min-h-screen" style={{ backgroundColor: LUXE_COLORS.black }}>
>>>>>>> 17f7205f
      {/* Elegant gradient background overlay */}
      <div
        className="fixed inset-0 pointer-events-none"
        style={{
          background: `
            radial-gradient(circle at 10% 20%, ${LUXE_COLORS.gold}06 0%, transparent 40%),
            radial-gradient(circle at 90% 80%, ${LUXE_COLORS.plum}04 0%, transparent 40%),
            radial-gradient(circle at 50% 50%, ${LUXE_COLORS.emerald}03 0%, transparent 50%)
          `,
          opacity: 0.4
        }}
      />

<<<<<<< HEAD
      {/* Premium Header from Unified Dashboard */}
=======
      {/* Premium Header */}
>>>>>>> 17f7205f
      <div
        className="sticky top-0 z-30 mb-8"
        style={{
          background: `linear-gradient(135deg, ${LUXE_COLORS.charcoalLight}E6 0%, ${LUXE_COLORS.charcoal}E6 100%)`,
          border: `1px solid ${LUXE_COLORS.gold}20`,
          boxShadow: `0 8px 32px rgba(0, 0, 0, 0.3), 0 0 0 1px ${LUXE_COLORS.gold}10`,
          backdropFilter: 'blur(20px)'
        }}
      >
        <div className="max-w-7xl mx-auto px-4 sm:px-6 lg:px-8">
          <div className="py-6 flex items-center justify-between">
            <div className="flex items-center gap-6">
              {/* Organization Icon */}
              <div
<<<<<<< HEAD
                className="p-4 rounded-xl"
=======
                className="p-4 rounded-xl transition-all duration-500 hover:scale-110"
>>>>>>> 17f7205f
                style={{
                  background: `linear-gradient(135deg, ${LUXE_COLORS.gold}25 0%, ${LUXE_COLORS.gold}15 100%)`,
                  border: `1px solid ${LUXE_COLORS.gold}40`,
                  boxShadow: `0 0 20px ${LUXE_COLORS.gold}20`
                }}
              >
                <Scissors className="w-8 h-8" style={{ color: LUXE_COLORS.gold }} />
              </div>

              {/* Title and subtitle */}
              <div>
                <h1
<<<<<<< HEAD
                  className="text-4xl font-bold tracking-tight mb-1"
=======
                  className="text-4xl font-bold tracking-tight mb-1 flex items-center gap-3"
>>>>>>> 17f7205f
                  style={{
                    background: `linear-gradient(135deg, ${LUXE_COLORS.champagne} 0%, ${LUXE_COLORS.gold} 100%)`,
                    WebkitBackgroundClip: 'text',
                    WebkitTextFillColor: 'transparent',
                    letterSpacing: '-0.02em'
                  }}
                >
<<<<<<< HEAD
                  {organization?.name || 'Salon Dashboard'}
=======
                  {organization?.entity_name || organization?.name || 'Salon Dashboard'}
                  <Sparkles className="w-6 h-6 animate-pulse" style={{ color: LUXE_COLORS.gold }} />
>>>>>>> 17f7205f
                </h1>
                <p
                  className="text-sm flex items-center gap-2"
                  style={{ color: LUXE_COLORS.bronze }}
                >
                  <span className="font-medium">
                    {role ? role.charAt(0).toUpperCase() + role.slice(1) : ''} Dashboard
                  </span>
                  <span>•</span>
                  <span>
                    {new Date().toLocaleDateString('en-US', {
                      weekday: 'long',
                      month: 'long',
                      day: 'numeric',
                      year: 'numeric'
                    })}
                  </span>
                </p>
              </div>
            </div>

            {/* User Info and Actions */}
            <div className="flex items-center gap-4">
              {/* User Info Card */}
              <div
<<<<<<< HEAD
                className="flex items-center gap-3 px-5 py-3 rounded-xl"
=======
                className="flex items-center gap-3 px-5 py-3 rounded-xl transition-all duration-300 hover:scale-[1.02]"
>>>>>>> 17f7205f
                style={{
                  background: `linear-gradient(135deg, ${LUXE_COLORS.charcoalDark}CC 0%, ${LUXE_COLORS.charcoal}CC 100%)`,
                  border: `1px solid ${LUXE_COLORS.bronze}30`,
                  boxShadow: 'inset 0 1px 2px rgba(0, 0, 0, 0.3)'
                }}
              >
                <div
                  className="p-2 rounded-lg"
                  style={{
                    background: `linear-gradient(135deg, ${LUXE_COLORS.gold}20 0%, ${LUXE_COLORS.gold}10 100%)`,
                    border: `1px solid ${LUXE_COLORS.gold}30`
                  }}
                >
                  <Users className="w-5 h-5" style={{ color: LUXE_COLORS.gold }} />
                </div>
                <div>
                  <div className="font-semibold text-sm" style={{ color: LUXE_COLORS.champagne }}>
                    {user?.user_metadata?.full_name ||
                      user?.email?.split('@')[0] ||
                      localStorage.getItem('salonUserName') ||
                      'Demo User'}
                  </div>
                  <div className="text-xs" style={{ color: LUXE_COLORS.bronze }}>
                    {user?.email || localStorage.getItem('salonUserEmail') || 'demo@hairtalkz.com'}
                  </div>
                </div>
              </div>

              {/* Refresh Button */}
              <button
                onClick={handleRefresh}
<<<<<<< HEAD
                disabled={isLoading}
                className="flex items-center gap-2 px-4 py-2.5 rounded-xl text-sm font-medium transition-all duration-300 hover:scale-105 hover:shadow-xl disabled:opacity-50 disabled:cursor-not-allowed"
                style={{
                  background: `linear-gradient(135deg, ${COLORS.gold}20 0%, ${COLORS.gold}10 100%)`,
                  border: `1px solid ${COLORS.gold}30`,
                  color: COLORS.champagne
                }}
              >
                <RefreshCw className={`w-4 h-4 ${isLoading ? 'animate-spin' : ''}`} />
=======
                disabled={isRefreshing}
                className="flex items-center gap-2 px-4 py-2.5 rounded-xl text-sm font-medium transition-all duration-300 hover:scale-105 hover:shadow-xl disabled:opacity-50 disabled:cursor-not-allowed"
                style={{
                  background: `linear-gradient(135deg, ${LUXE_COLORS.emerald}20 0%, ${LUXE_COLORS.emerald}10 100%)`,
                  border: `1px solid ${LUXE_COLORS.emerald}30`,
                  color: LUXE_COLORS.champagne,
                  boxShadow: isRefreshing ? `0 0 20px ${LUXE_COLORS.emerald}40` : undefined
                }}
              >
                <RefreshCw className={`w-4 h-4 ${isRefreshing ? 'animate-spin' : ''}`} />
>>>>>>> 17f7205f
                <span className="hidden sm:inline">Refresh</span>
              </button>

              {/* Logout Button */}
              <Button
                onClick={async () => {
                  try {
                    const { supabase } = await import('@/lib/supabase/client')
                    await supabase.auth.signOut()
                    localStorage.removeItem('salonUserName')
                    localStorage.removeItem('salonUserEmail')
                    localStorage.removeItem('salonRole')
                    router.push('/salon/auth')
                  } catch (error) {
                    console.error('Logout error:', error)
                    router.push('/salon/auth')
                  }
                }}
                variant="outline"
                className="px-4 py-2.5 font-medium transition-all hover:scale-105"
                style={{
                  background: `linear-gradient(135deg, ${LUXE_COLORS.ruby}20 0%, ${LUXE_COLORS.ruby}10 100%)`,
                  border: `1px solid ${LUXE_COLORS.ruby}40`,
                  color: LUXE_COLORS.ruby,
                  boxShadow: `0 0 0 1px ${LUXE_COLORS.ruby}20`
                }}
              >
                <Settings className="w-4 h-4 mr-2" />
                Logout
              </Button>
            </div>
          </div>
        </div>
      </div>

<<<<<<< HEAD
      {/* Main Content from Owner Dashboard */}
      <div className="relative max-w-7xl mx-auto px-4 sm:px-6 lg:px-8 py-8">
        {/* Primary KPIs - 3 Column Grid */}
        <div className="grid grid-cols-1 md:grid-cols-2 lg:grid-cols-3 gap-6 mb-8">
          {/* Total Revenue */}
          <StatCard
            title="Total Revenue"
            value={formatCurrency(kpis.totalRevenue)}
            change={12.5}
            changeLabel="vs last month"
            icon={DollarSign}
            iconColor={COLORS.gold}
            iconBgColor={COLORS.gold}
            gradient={`linear-gradient(135deg, ${COLORS.charcoalDark} 0%, ${COLORS.gold}15 100%)`}
          />

          {/* Total Customers */}
          <StatCard
            title="Total Customers"
            value={kpis.totalCustomers}
            change={8.2}
            changeLabel={`${kpis.vipCustomers} VIP members`}
            icon={Users}
            iconColor={COLORS.emerald}
            iconBgColor={COLORS.emerald}
            gradient={`linear-gradient(135deg, ${COLORS.charcoalDark} 0%, ${COLORS.emerald}15 100%)`}
          />

          {/* Active Staff */}
          <StatCard
            title="Active Staff"
            value={kpis.activeStaff}
            icon={UserCheck}
            iconColor={COLORS.bronze}
            iconBgColor={COLORS.bronze}
          />
        </div>

        {/* Secondary KPIs - 4 Column Grid */}
        <div className="grid grid-cols-1 sm:grid-cols-2 lg:grid-cols-4 gap-6 mb-8">
          {/* Active Services */}
          <StatCard
            title="Active Services"
            value={kpis.activeServices}
            icon={Scissors}
            iconColor={COLORS.gold}
            iconBgColor={COLORS.gold}
          />

          {/* Total Products */}
          <StatCard
            title="Total Products"
            value={kpis.totalProducts}
            icon={ShoppingBag}
            iconColor={COLORS.emerald}
            iconBgColor={COLORS.emerald}
          />

          {/* Inventory Value */}
          <StatCard
            title="Inventory Value"
            value={formatCurrency(kpis.inventoryValue)}
            icon={Package}
            iconColor={COLORS.bronze}
            iconBgColor={COLORS.bronze}
          />

          {/* Low Stock Alert */}
          <StatCard
            title="Low Stock Items"
            value={kpis.lowStockProducts}
            icon={Package}
            iconColor={kpis.lowStockProducts > 0 ? '#FF6B6B' : COLORS.emerald}
            iconBgColor={kpis.lowStockProducts > 0 ? '#FF6B6B' : COLORS.emerald}
            gradient={
              kpis.lowStockProducts > 0
                ? `linear-gradient(135deg, ${COLORS.charcoalDark} 0%, #FF6B6B15 100%)`
                : undefined
            }
          />
        </div>

        {/* Quick Insights Section */}
        <div
          className="p-8 rounded-2xl"
          style={{
            background: `linear-gradient(135deg, ${COLORS.charcoalDark} 0%, ${COLORS.charcoal} 100%)`,
            border: `1px solid ${COLORS.gold}20`,
            backdropFilter: 'blur(10px)'
          }}
        >
          <h2
            className="text-xl font-semibold mb-6 flex items-center gap-3"
            style={{ color: COLORS.champagne }}
          >
            <div
              className="w-1 h-8 rounded-full"
              style={{
                background: `linear-gradient(180deg, ${COLORS.gold} 0%, ${COLORS.bronze} 100%)`
              }}
            />
            Quick Insights
          </h2>

          <div className="grid grid-cols-1 md:grid-cols-2 lg:grid-cols-3 gap-6">
            {/* VIP Customers Insight */}
            <div
              className="p-6 rounded-xl transition-all duration-300 hover:scale-105"
              style={{
                background: `linear-gradient(135deg, ${COLORS.gold}10 0%, transparent 100%)`,
                border: `1px solid ${COLORS.gold}30`
              }}
            >
              <Star className="w-8 h-8 mb-3" style={{ color: COLORS.gold }} />
              <h3 className="text-lg font-semibold mb-2" style={{ color: COLORS.champagne }}>
                VIP Customers
              </h3>
              <p className="text-3xl font-bold mb-2" style={{ color: COLORS.gold }}>
                {kpis.vipCustomers}
              </p>
              <p className="text-sm" style={{ color: COLORS.lightText, opacity: 0.7 }}>
                {((kpis.vipCustomers / Math.max(kpis.totalCustomers, 1)) * 100).toFixed(1)}% of
                total customers
              </p>
            </div>

            {/* Services Performance */}
            <div
              className="p-6 rounded-xl transition-all duration-300 hover:scale-105"
              style={{
                background: `linear-gradient(135deg, ${COLORS.emerald}10 0%, transparent 100%)`,
                border: `1px solid ${COLORS.emerald}30`
              }}
            >
              <Scissors className="w-8 h-8 mb-3" style={{ color: COLORS.emerald }} />
              <h3 className="text-lg font-semibold mb-2" style={{ color: COLORS.champagne }}>
                Service Catalog
              </h3>
              <p className="text-3xl font-bold mb-2" style={{ color: COLORS.emerald }}>
                {kpis.activeServices}
              </p>
              <p className="text-sm" style={{ color: COLORS.lightText, opacity: 0.7 }}>
                Active services available
              </p>
            </div>

            {/* Stock Health */}
            <div
              className="p-6 rounded-xl transition-all duration-300 hover:scale-105"
              style={{
                background:
                  kpis.lowStockProducts > 0
                    ? `linear-gradient(135deg, #FF6B6B10 0%, transparent 100%)`
                    : `linear-gradient(135deg, ${COLORS.emerald}10 0%, transparent 100%)`,
                border: `1px solid ${kpis.lowStockProducts > 0 ? '#FF6B6B30' : `${COLORS.emerald}30`}`
              }}
            >
              <Package
                className="w-8 h-8 mb-3"
                style={{ color: kpis.lowStockProducts > 0 ? '#FF6B6B' : COLORS.emerald }}
              />
              <h3 className="text-lg font-semibold mb-2" style={{ color: COLORS.champagne }}>
                Stock Health
              </h3>
              <p
                className="text-3xl font-bold mb-2"
                style={{ color: kpis.lowStockProducts > 0 ? '#FF6B6B' : COLORS.emerald }}
              >
                {kpis.lowStockProducts === 0 ? 'Healthy' : `${kpis.lowStockProducts} Alerts`}
              </p>
              <p className="text-sm" style={{ color: COLORS.lightText, opacity: 0.7 }}>
                {kpis.lowStockProducts === 0 ? 'All products in stock' : 'Items need reordering'}
              </p>
            </div>
          </div>
        </div>
      </div>

      {/* CSS for shimmer animation */}
      <style jsx>{`
=======
      {/* ✅ ENTERPRISE: Global Period Filter Bar */}
      <div
        className="sticky top-[120px] z-20 mb-6"
        style={{
          background: `linear-gradient(135deg, ${LUXE_COLORS.charcoalDark}F0 0%, ${LUXE_COLORS.charcoal}F0 100%)`,
          border: `1px solid ${LUXE_COLORS.gold}15`,
          boxShadow: `0 4px 24px rgba(0, 0, 0, 0.3), 0 0 0 1px ${LUXE_COLORS.gold}08`,
          backdropFilter: 'blur(20px)'
        }}
      >
        <div className="max-w-7xl mx-auto px-4 sm:px-6 lg:px-8">
          <div className="py-4 flex items-center justify-between gap-4">
            {/* Left: Filter Label */}
            <div className="flex items-center gap-3">
              <div
                className="p-2 rounded-lg"
                style={{
                  background: `linear-gradient(135deg, ${LUXE_COLORS.gold}20 0%, ${LUXE_COLORS.gold}10 100%)`,
                  border: `1px solid ${LUXE_COLORS.gold}30`
                }}
              >
                <Calendar className="w-5 h-5" style={{ color: LUXE_COLORS.gold }} />
              </div>
              <div>
                <h3 className="text-sm font-semibold" style={{ color: LUXE_COLORS.champagne }}>
                  Time Period Filter
                </h3>
                <p className="text-xs" style={{ color: LUXE_COLORS.bronze }}>
                  Applies to all dashboard sections
                </p>
              </div>
            </div>

            {/* Right: Period Selector Buttons */}
            <div className="flex gap-2 flex-wrap">
              {(Object.keys(periodLabels) as TimePeriod[]).map((period) => (
                <button
                  key={period}
                  onClick={() => setGlobalPeriod(period)}
                  className="px-4 py-2 rounded-lg text-sm font-medium transition-all duration-300 hover:scale-105 relative"
                  style={{
                    background:
                      globalPeriod === period
                        ? `linear-gradient(135deg, ${LUXE_COLORS.gold}50 0%, ${LUXE_COLORS.gold}30 100%)`
                        : `linear-gradient(135deg, ${LUXE_COLORS.charcoalLight}60 0%, ${LUXE_COLORS.charcoal}60 100%)`,
                    border:
                      globalPeriod === period
                        ? `1px solid ${LUXE_COLORS.gold}80`
                        : `1px solid ${LUXE_COLORS.bronze}20`,
                    color: globalPeriod === period ? LUXE_COLORS.champagne : LUXE_COLORS.bronze,
                    boxShadow:
                      globalPeriod === period
                        ? `0 0 24px ${LUXE_COLORS.gold}40, inset 0 1px 2px ${LUXE_COLORS.gold}30`
                        : undefined
                  }}
                >
                  {periodLabels[period]}
                  {globalPeriod === period && (
                    <TrendingUp
                      className="w-3 h-3 absolute -top-1 -right-1"
                      style={{ color: LUXE_COLORS.gold }}
                    />
                  )}
                </button>
              ))}
            </div>
          </div>
        </div>
      </div>

      {/* Main Content */}
      <div className="relative max-w-7xl mx-auto px-4 sm:px-6 lg:px-8 py-8 space-y-8">
        {/* Hero Metrics */}
        <HeroMetrics kpis={kpis} formatCurrency={formatCurrency} selectedPeriod={globalPeriod} />

        {/* Appointment Analytics and Revenue Trends */}
        <div className="grid grid-cols-1 gap-8">
          <AppointmentAnalytics kpis={kpis} selectedPeriod={globalPeriod} />
          <RevenueTrends kpis={kpis} formatCurrency={formatCurrency} selectedPeriod={globalPeriod} />
        </div>

        {/* Staff Performance */}
        <StaffPerformance kpis={kpis} formatCurrency={formatCurrency} selectedPeriod={globalPeriod} />

        {/* Customer and Service Insights */}
        <CustomerAndServiceInsights kpis={kpis} formatCurrency={formatCurrency} selectedPeriod={globalPeriod} />

        {/* Financial Overview */}
        <FinancialOverview kpis={kpis} formatCurrency={formatCurrency} selectedPeriod={globalPeriod} />

        {/* Footer Spacer */}
        <div className="h-8" />
      </div>

      {/* Global animations */}
      <style jsx>{`
        @keyframes slideInUp {
          from {
            opacity: 0;
            transform: translateY(30px);
          }
          to {
            opacity: 1;
            transform: translateY(0);
          }
        }

>>>>>>> 17f7205f
        @keyframes shimmer {
          0% {
            transform: translateX(-100%);
          }
          100% {
            transform: translateX(100%);
          }
        }
<<<<<<< HEAD
=======

        @keyframes growWidth {
          from {
            width: 0%;
          }
        }

        @keyframes float {
          0%,
          100% {
            transform: translateY(0px);
          }
          50% {
            transform: translateY(-10px);
          }
        }

        @keyframes glow {
          0%,
          100% {
            opacity: 0.5;
          }
          50% {
            opacity: 1;
          }
        }
>>>>>>> 17f7205f
      `}</style>
    </div>
  )
}<|MERGE_RESOLUTION|>--- conflicted
+++ resolved
@@ -11,19 +11,6 @@
 import {
   Users,
   Scissors,
-<<<<<<< HEAD
-  Package,
-  DollarSign,
-  UserCheck,
-  RefreshCw,
-  Star,
-  ShoppingBag,
-  ArrowUpRight,
-  ArrowDownRight,
-  Settings,
-  Loader2,
-  AlertCircle
-=======
   RefreshCw,
   Settings,
   Loader2,
@@ -31,141 +18,10 @@
   Sparkles,
   Calendar,
   TrendingUp
->>>>>>> 17f7205f
 } from 'lucide-react'
 import { Card, CardContent } from '@/components/ui/card'
 import { LUXE_COLORS } from '@/lib/constants/salon'
 
-<<<<<<< HEAD
-const COLORS = {
-  black: '#0B0B0B',
-  charcoal: '#1A1A1A',
-  gold: '#D4AF37',
-  goldDark: '#B8860B',
-  champagne: '#F5E6C8',
-  bronze: '#8C7853',
-  emerald: '#0F6F5C',
-  lightText: '#E0E0E0',
-  charcoalDark: '#0F0F0F',
-  charcoalLight: '#232323'
-}
-
-interface StatCardProps {
-  title: string
-  value: string | number
-  change?: number
-  changeLabel?: string
-  icon: React.ElementType
-  iconColor: string
-  iconBgColor: string
-  gradient?: string
-}
-
-function StatCard({
-  title,
-  value,
-  change,
-  changeLabel,
-  icon: Icon,
-  iconColor,
-  iconBgColor,
-  gradient
-}: StatCardProps) {
-  const isPositive = change !== undefined ? change >= 0 : true
-
-  return (
-    <div
-      className="relative p-6 rounded-2xl transition-all duration-500 hover:scale-[1.02] hover:shadow-2xl group overflow-hidden"
-      style={{
-        background:
-          gradient || `linear-gradient(135deg, ${COLORS.charcoalDark} 0%, ${COLORS.charcoal} 100%)`,
-        border: `1px solid ${COLORS.gold}20`,
-        backdropFilter: 'blur(10px)'
-      }}
-    >
-      {/* Animated Background Shimmer */}
-      <div
-        className="absolute inset-0 opacity-0 group-hover:opacity-100 transition-opacity duration-700"
-        style={{
-          background: `linear-gradient(135deg, transparent 0%, ${COLORS.gold}10 50%, transparent 100%)`,
-          transform: 'translateX(-100%)',
-          animation: 'shimmer 3s infinite'
-        }}
-      />
-
-      {/* Content */}
-      <div className="relative z-10">
-        <div className="flex items-start justify-between mb-4">
-          {/* Icon */}
-          <div
-            className="p-3 rounded-xl transition-all duration-300 group-hover:scale-110"
-            style={{
-              background: `linear-gradient(135deg, ${iconBgColor}40 0%, ${iconBgColor}20 100%)`,
-              border: `1px solid ${iconColor}30`,
-              boxShadow: `0 4px 12px ${iconColor}20`
-            }}
-          >
-            <Icon className="w-6 h-6" style={{ color: iconColor }} />
-          </div>
-
-          {/* Change Indicator */}
-          {change !== undefined && (
-            <div
-              className="flex items-center gap-1 px-2.5 py-1 rounded-lg text-xs font-semibold transition-all duration-300"
-              style={{
-                backgroundColor: isPositive ? `${COLORS.emerald}20` : '#FF6B6B20',
-                color: isPositive ? COLORS.emerald : '#FF6B6B',
-                border: `1px solid ${isPositive ? COLORS.emerald : '#FF6B6B'}30`
-              }}
-            >
-              {isPositive ? (
-                <ArrowUpRight className="w-3 h-3" />
-              ) : (
-                <ArrowDownRight className="w-3 h-3" />
-              )}
-              {Math.abs(change).toFixed(1)}%
-            </div>
-          )}
-        </div>
-
-        {/* Title */}
-        <h3
-          className="text-sm font-medium mb-2 transition-all duration-300"
-          style={{ color: COLORS.bronze }}
-        >
-          {title}
-        </h3>
-
-        {/* Value */}
-        <p
-          className="text-3xl font-bold mb-1 transition-all duration-300 group-hover:text-shadow-lg"
-          style={{
-            background: `linear-gradient(135deg, ${COLORS.champagne} 0%, ${COLORS.gold} 100%)`,
-            WebkitBackgroundClip: 'text',
-            WebkitTextFillColor: 'transparent',
-            backgroundClip: 'text'
-          }}
-        >
-          {value}
-        </p>
-
-        {/* Change Label */}
-        {changeLabel && (
-          <p className="text-xs" style={{ color: COLORS.lightText, opacity: 0.6 }}>
-            {changeLabel}
-          </p>
-        )}
-      </div>
-
-      {/* Decorative Corner Accent */}
-      <div
-        className="absolute top-0 right-0 w-20 h-20 rounded-bl-full opacity-10 transition-all duration-500 group-hover:scale-150 group-hover:opacity-20"
-        style={{ background: iconColor }}
-      />
-    </div>
-  )
-}
-=======
 // Period type for global filter
 type TimePeriod = 'today' | 'last7Days' | 'last30Days' | 'yearToDate' | 'allTime'
 
@@ -176,7 +32,6 @@
 import { StaffPerformance } from '@/components/salon/dashboard/StaffPerformance'
 import { CustomerAndServiceInsights } from '@/components/salon/dashboard/CustomerAndServiceInsights'
 import { FinancialOverview } from '@/components/salon/dashboard/FinancialOverview'
->>>>>>> 17f7205f
 
 export default function SalonDashboard() {
   const { organizationId, organization, isLoading: orgLoading } = useSecuredSalonContext()
@@ -188,10 +43,6 @@
   } = useSalonSecurity()
   const router = useRouter()
   const [lastRefresh, setLastRefresh] = useState(new Date())
-<<<<<<< HEAD
-
-  // Use the new universal dashboard hook
-=======
   const [isRefreshing, setIsRefreshing] = useState(false)
 
   // ✅ ENTERPRISE: Global Period Filter State
@@ -218,7 +69,6 @@
   }, [organization, organizationId, orgLoading])
 
   // Use the enhanced dashboard hook with global period filter
->>>>>>> 17f7205f
   const {
     kpis,
     isLoading: dashboardLoading,
@@ -226,22 +76,12 @@
     formatCurrency
   } = useSalonDashboard({
     organizationId: organizationId || '',
-<<<<<<< HEAD
-    currency: 'AED'
-=======
     currency: 'AED',
     selectedPeriod: globalPeriod
->>>>>>> 17f7205f
   })
 
   const isLoading = orgLoading || securityLoading || dashboardLoading
 
-<<<<<<< HEAD
-  // Refresh all data
-  const handleRefresh = async () => {
-    await refreshAll()
-    setLastRefresh(new Date())
-=======
   // Refresh all data with animation
   const handleRefresh = async () => {
     setIsRefreshing(true)
@@ -252,7 +92,6 @@
       // Keep spinning for smooth UX
       setTimeout(() => setIsRefreshing(false), 800)
     }
->>>>>>> 17f7205f
   }
 
   // Loading state
@@ -262,9 +101,6 @@
         className="min-h-screen flex items-center justify-center"
         style={{ backgroundColor: LUXE_COLORS.charcoal }}
       >
-<<<<<<< HEAD
-        <Loader2 className="h-8 w-8 animate-spin" style={{ color: LUXE_COLORS.gold }} />
-=======
         <div className="text-center">
           <div className="relative inline-block">
             <Loader2
@@ -280,7 +116,6 @@
             Loading dashboard...
           </p>
         </div>
->>>>>>> 17f7205f
       </div>
     )
   }
@@ -323,11 +158,7 @@
   }
 
   return (
-<<<<<<< HEAD
-    <div className="min-h-screen" style={{ backgroundColor: COLORS.black }}>
-=======
     <div className="min-h-screen" style={{ backgroundColor: LUXE_COLORS.black }}>
->>>>>>> 17f7205f
       {/* Elegant gradient background overlay */}
       <div
         className="fixed inset-0 pointer-events-none"
@@ -341,11 +172,7 @@
         }}
       />
 
-<<<<<<< HEAD
-      {/* Premium Header from Unified Dashboard */}
-=======
       {/* Premium Header */}
->>>>>>> 17f7205f
       <div
         className="sticky top-0 z-30 mb-8"
         style={{
@@ -360,11 +187,7 @@
             <div className="flex items-center gap-6">
               {/* Organization Icon */}
               <div
-<<<<<<< HEAD
-                className="p-4 rounded-xl"
-=======
                 className="p-4 rounded-xl transition-all duration-500 hover:scale-110"
->>>>>>> 17f7205f
                 style={{
                   background: `linear-gradient(135deg, ${LUXE_COLORS.gold}25 0%, ${LUXE_COLORS.gold}15 100%)`,
                   border: `1px solid ${LUXE_COLORS.gold}40`,
@@ -377,11 +200,7 @@
               {/* Title and subtitle */}
               <div>
                 <h1
-<<<<<<< HEAD
-                  className="text-4xl font-bold tracking-tight mb-1"
-=======
                   className="text-4xl font-bold tracking-tight mb-1 flex items-center gap-3"
->>>>>>> 17f7205f
                   style={{
                     background: `linear-gradient(135deg, ${LUXE_COLORS.champagne} 0%, ${LUXE_COLORS.gold} 100%)`,
                     WebkitBackgroundClip: 'text',
@@ -389,12 +208,8 @@
                     letterSpacing: '-0.02em'
                   }}
                 >
-<<<<<<< HEAD
-                  {organization?.name || 'Salon Dashboard'}
-=======
                   {organization?.entity_name || organization?.name || 'Salon Dashboard'}
                   <Sparkles className="w-6 h-6 animate-pulse" style={{ color: LUXE_COLORS.gold }} />
->>>>>>> 17f7205f
                 </h1>
                 <p
                   className="text-sm flex items-center gap-2"
@@ -420,11 +235,7 @@
             <div className="flex items-center gap-4">
               {/* User Info Card */}
               <div
-<<<<<<< HEAD
-                className="flex items-center gap-3 px-5 py-3 rounded-xl"
-=======
                 className="flex items-center gap-3 px-5 py-3 rounded-xl transition-all duration-300 hover:scale-[1.02]"
->>>>>>> 17f7205f
                 style={{
                   background: `linear-gradient(135deg, ${LUXE_COLORS.charcoalDark}CC 0%, ${LUXE_COLORS.charcoal}CC 100%)`,
                   border: `1px solid ${LUXE_COLORS.bronze}30`,
@@ -456,17 +267,6 @@
               {/* Refresh Button */}
               <button
                 onClick={handleRefresh}
-<<<<<<< HEAD
-                disabled={isLoading}
-                className="flex items-center gap-2 px-4 py-2.5 rounded-xl text-sm font-medium transition-all duration-300 hover:scale-105 hover:shadow-xl disabled:opacity-50 disabled:cursor-not-allowed"
-                style={{
-                  background: `linear-gradient(135deg, ${COLORS.gold}20 0%, ${COLORS.gold}10 100%)`,
-                  border: `1px solid ${COLORS.gold}30`,
-                  color: COLORS.champagne
-                }}
-              >
-                <RefreshCw className={`w-4 h-4 ${isLoading ? 'animate-spin' : ''}`} />
-=======
                 disabled={isRefreshing}
                 className="flex items-center gap-2 px-4 py-2.5 rounded-xl text-sm font-medium transition-all duration-300 hover:scale-105 hover:shadow-xl disabled:opacity-50 disabled:cursor-not-allowed"
                 style={{
@@ -477,7 +277,6 @@
                 }}
               >
                 <RefreshCw className={`w-4 h-4 ${isRefreshing ? 'animate-spin' : ''}`} />
->>>>>>> 17f7205f
                 <span className="hidden sm:inline">Refresh</span>
               </button>
 
@@ -513,188 +312,6 @@
         </div>
       </div>
 
-<<<<<<< HEAD
-      {/* Main Content from Owner Dashboard */}
-      <div className="relative max-w-7xl mx-auto px-4 sm:px-6 lg:px-8 py-8">
-        {/* Primary KPIs - 3 Column Grid */}
-        <div className="grid grid-cols-1 md:grid-cols-2 lg:grid-cols-3 gap-6 mb-8">
-          {/* Total Revenue */}
-          <StatCard
-            title="Total Revenue"
-            value={formatCurrency(kpis.totalRevenue)}
-            change={12.5}
-            changeLabel="vs last month"
-            icon={DollarSign}
-            iconColor={COLORS.gold}
-            iconBgColor={COLORS.gold}
-            gradient={`linear-gradient(135deg, ${COLORS.charcoalDark} 0%, ${COLORS.gold}15 100%)`}
-          />
-
-          {/* Total Customers */}
-          <StatCard
-            title="Total Customers"
-            value={kpis.totalCustomers}
-            change={8.2}
-            changeLabel={`${kpis.vipCustomers} VIP members`}
-            icon={Users}
-            iconColor={COLORS.emerald}
-            iconBgColor={COLORS.emerald}
-            gradient={`linear-gradient(135deg, ${COLORS.charcoalDark} 0%, ${COLORS.emerald}15 100%)`}
-          />
-
-          {/* Active Staff */}
-          <StatCard
-            title="Active Staff"
-            value={kpis.activeStaff}
-            icon={UserCheck}
-            iconColor={COLORS.bronze}
-            iconBgColor={COLORS.bronze}
-          />
-        </div>
-
-        {/* Secondary KPIs - 4 Column Grid */}
-        <div className="grid grid-cols-1 sm:grid-cols-2 lg:grid-cols-4 gap-6 mb-8">
-          {/* Active Services */}
-          <StatCard
-            title="Active Services"
-            value={kpis.activeServices}
-            icon={Scissors}
-            iconColor={COLORS.gold}
-            iconBgColor={COLORS.gold}
-          />
-
-          {/* Total Products */}
-          <StatCard
-            title="Total Products"
-            value={kpis.totalProducts}
-            icon={ShoppingBag}
-            iconColor={COLORS.emerald}
-            iconBgColor={COLORS.emerald}
-          />
-
-          {/* Inventory Value */}
-          <StatCard
-            title="Inventory Value"
-            value={formatCurrency(kpis.inventoryValue)}
-            icon={Package}
-            iconColor={COLORS.bronze}
-            iconBgColor={COLORS.bronze}
-          />
-
-          {/* Low Stock Alert */}
-          <StatCard
-            title="Low Stock Items"
-            value={kpis.lowStockProducts}
-            icon={Package}
-            iconColor={kpis.lowStockProducts > 0 ? '#FF6B6B' : COLORS.emerald}
-            iconBgColor={kpis.lowStockProducts > 0 ? '#FF6B6B' : COLORS.emerald}
-            gradient={
-              kpis.lowStockProducts > 0
-                ? `linear-gradient(135deg, ${COLORS.charcoalDark} 0%, #FF6B6B15 100%)`
-                : undefined
-            }
-          />
-        </div>
-
-        {/* Quick Insights Section */}
-        <div
-          className="p-8 rounded-2xl"
-          style={{
-            background: `linear-gradient(135deg, ${COLORS.charcoalDark} 0%, ${COLORS.charcoal} 100%)`,
-            border: `1px solid ${COLORS.gold}20`,
-            backdropFilter: 'blur(10px)'
-          }}
-        >
-          <h2
-            className="text-xl font-semibold mb-6 flex items-center gap-3"
-            style={{ color: COLORS.champagne }}
-          >
-            <div
-              className="w-1 h-8 rounded-full"
-              style={{
-                background: `linear-gradient(180deg, ${COLORS.gold} 0%, ${COLORS.bronze} 100%)`
-              }}
-            />
-            Quick Insights
-          </h2>
-
-          <div className="grid grid-cols-1 md:grid-cols-2 lg:grid-cols-3 gap-6">
-            {/* VIP Customers Insight */}
-            <div
-              className="p-6 rounded-xl transition-all duration-300 hover:scale-105"
-              style={{
-                background: `linear-gradient(135deg, ${COLORS.gold}10 0%, transparent 100%)`,
-                border: `1px solid ${COLORS.gold}30`
-              }}
-            >
-              <Star className="w-8 h-8 mb-3" style={{ color: COLORS.gold }} />
-              <h3 className="text-lg font-semibold mb-2" style={{ color: COLORS.champagne }}>
-                VIP Customers
-              </h3>
-              <p className="text-3xl font-bold mb-2" style={{ color: COLORS.gold }}>
-                {kpis.vipCustomers}
-              </p>
-              <p className="text-sm" style={{ color: COLORS.lightText, opacity: 0.7 }}>
-                {((kpis.vipCustomers / Math.max(kpis.totalCustomers, 1)) * 100).toFixed(1)}% of
-                total customers
-              </p>
-            </div>
-
-            {/* Services Performance */}
-            <div
-              className="p-6 rounded-xl transition-all duration-300 hover:scale-105"
-              style={{
-                background: `linear-gradient(135deg, ${COLORS.emerald}10 0%, transparent 100%)`,
-                border: `1px solid ${COLORS.emerald}30`
-              }}
-            >
-              <Scissors className="w-8 h-8 mb-3" style={{ color: COLORS.emerald }} />
-              <h3 className="text-lg font-semibold mb-2" style={{ color: COLORS.champagne }}>
-                Service Catalog
-              </h3>
-              <p className="text-3xl font-bold mb-2" style={{ color: COLORS.emerald }}>
-                {kpis.activeServices}
-              </p>
-              <p className="text-sm" style={{ color: COLORS.lightText, opacity: 0.7 }}>
-                Active services available
-              </p>
-            </div>
-
-            {/* Stock Health */}
-            <div
-              className="p-6 rounded-xl transition-all duration-300 hover:scale-105"
-              style={{
-                background:
-                  kpis.lowStockProducts > 0
-                    ? `linear-gradient(135deg, #FF6B6B10 0%, transparent 100%)`
-                    : `linear-gradient(135deg, ${COLORS.emerald}10 0%, transparent 100%)`,
-                border: `1px solid ${kpis.lowStockProducts > 0 ? '#FF6B6B30' : `${COLORS.emerald}30`}`
-              }}
-            >
-              <Package
-                className="w-8 h-8 mb-3"
-                style={{ color: kpis.lowStockProducts > 0 ? '#FF6B6B' : COLORS.emerald }}
-              />
-              <h3 className="text-lg font-semibold mb-2" style={{ color: COLORS.champagne }}>
-                Stock Health
-              </h3>
-              <p
-                className="text-3xl font-bold mb-2"
-                style={{ color: kpis.lowStockProducts > 0 ? '#FF6B6B' : COLORS.emerald }}
-              >
-                {kpis.lowStockProducts === 0 ? 'Healthy' : `${kpis.lowStockProducts} Alerts`}
-              </p>
-              <p className="text-sm" style={{ color: COLORS.lightText, opacity: 0.7 }}>
-                {kpis.lowStockProducts === 0 ? 'All products in stock' : 'Items need reordering'}
-              </p>
-            </div>
-          </div>
-        </div>
-      </div>
-
-      {/* CSS for shimmer animation */}
-      <style jsx>{`
-=======
       {/* ✅ ENTERPRISE: Global Period Filter Bar */}
       <div
         className="sticky top-[120px] z-20 mb-6"
@@ -802,7 +419,6 @@
           }
         }
 
->>>>>>> 17f7205f
         @keyframes shimmer {
           0% {
             transform: translateX(-100%);
@@ -811,8 +427,6 @@
             transform: translateX(100%);
           }
         }
-<<<<<<< HEAD
-=======
 
         @keyframes growWidth {
           from {
@@ -839,7 +453,6 @@
             opacity: 1;
           }
         }
->>>>>>> 17f7205f
       `}</style>
     </div>
   )
