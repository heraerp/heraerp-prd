--- conflicted
+++ resolved
@@ -363,7 +363,6 @@
       return
     }
 
-<<<<<<< HEAD
     // 🔒 RACE CONDITION FIX: Wait for COMPLETE auth resolution (session + organization)
     // The membership API call takes 200-500ms after session loads
     // If we check too early, we get false negative and redirect logged-in users
@@ -376,8 +375,9 @@
         timestamp: new Date().toISOString()
       })
       return
-=======
-    // 🛡️ CRITICAL PRODUCTION FIX: NEVER trigger re-auth during navigation 
+    }
+
+    // 🛡️ CRITICAL PRODUCTION FIX: NEVER trigger re-auth during navigation
     // when user is already authenticated with valid session
     // This prevents the customer search logout issue
     if (auth.isAuthenticated && securityStore.isInitialized && hasInitialized) {
@@ -385,12 +385,11 @@
       // for authenticated users with initialized context
       const timeSinceInit = Date.now() - (securityStore.lastInitialized || 0)
       const hoursOld = Math.round(timeSinceInit / 1000 / 60 / 60)
-      
+
       if (hoursOld < 23) { // Session is less than 23 hours old
         console.log(`✅ Navigation protection: Keeping user logged in (session ${hoursOld}h old)`)
         return
       }
->>>>>>> cff9dfd2
     }
 
     // 🎯 ENTERPRISE FIX: Redirect to auth if not authenticated (ONLY after loading completes)
@@ -603,22 +602,6 @@
       }
 
       const timeSinceInit = Date.now() - (securityStore.lastInitialized || 0)
-<<<<<<< HEAD
-
-      // If approaching SOFT_TTL (20 min), do background refresh
-      if (timeSinceInit > SOFT_TTL - 60000) {
-        // Within 1 minute of SOFT_TTL
-        console.log('💓 Heartbeat: Proactive background refresh (approaching SOFT_TTL) - SILENT MODE')
-
-        // 🔴 CRITICAL FIX: Graceful degradation on heartbeat failure
-        // Don't invalidate context on failure - let user continue working
-        // Next heartbeat will retry
-        runReinitSingleFlight({ silent: true }).catch(error => {
-          console.warn('⚠️ Heartbeat: Background refresh failed, keeping existing context:', error)
-          // DON'T clear context - this is critical!
-          // User continues working with current (slightly stale) context
-          // Next heartbeat (4 min) will retry refresh
-=======
       const hoursOld = Math.round(timeSinceInit / 1000 / 60 / 60)
 
       // ✅ ENTERPRISE: Only refresh if session is truly stale (approaching HARD_TTL)
@@ -626,10 +609,15 @@
       if (timeSinceInit > HARD_TTL - (2 * 60 * 60 * 1000)) {
         // Within 2 hours of HARD_TTL (22+ hours old)
         console.log(`🏢 Enterprise monitoring: Session approaching expiry (${hoursOld}h old), silent refresh`)
-        
+
+        // 🔴 CRITICAL FIX: Graceful degradation on heartbeat failure
+        // Don't invalidate context on failure - let user continue working
+        // Next heartbeat will retry
         runReinitSingleFlight({ silent: true }).catch(error => {
           console.warn('🏢 Enterprise monitoring: Background refresh failed (non-critical):', error)
->>>>>>> cff9dfd2
+          // DON'T clear context - this is critical!
+          // User continues working with current (slightly stale) context
+          // Next heartbeat will retry refresh
         })
       } else {
         console.log(`🏢 Enterprise monitoring: Session healthy (${hoursOld}h old, ${Math.round((HARD_TTL - timeSinceInit) / 1000 / 60 / 60)}h remaining)`)
@@ -642,18 +630,13 @@
         // Only check when page becomes visible, and only if session is truly expired
         const timeSinceInit = Date.now() - (securityStore.lastInitialized || 0)
         if (timeSinceInit > HARD_TTL) {
-<<<<<<< HEAD
-          console.log('👁️ Session expired during tab switch, refreshing...')
+          console.log('🏢 Session expired during absence, refreshing silently...')
 
           // 🔴 CRITICAL FIX: Graceful degradation on visibility change refresh
           runReinitSingleFlight({ silent: true }).catch(error => {
             console.warn('⚠️ Tab refresh failed, keeping existing context:', error)
             // Keep user working with cached context instead of logout
           })
-=======
-          console.log('🏢 Session expired during absence, refreshing silently...')
-          runReinitSingleFlight({ silent: true })
->>>>>>> cff9dfd2
         }
       }
     }
