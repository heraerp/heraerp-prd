'use client'

import { useState, useCallback } from 'react'
import {
  ShoppingCart,
  Plus,
  Minus,
  X,
  CreditCard,
  User,
  Tag,
  Receipt,
  ChevronRight,
  Sparkles,
  Scissors,
  Package,
  Award,
  TrendingUp,
  Percent,
  DollarSign,
<<<<<<< HEAD
  Trash2
=======
  Trash2,
  UserPlus,
  UserMinus,
  Users
>>>>>>> 17f7205f
} from 'lucide-react'
import { Input } from '@/components/ui/input'
import { Label } from '@/components/ui/label'
import { Button } from '@/components/ui/button'
import { Badge } from '@/components/ui/badge'
import { Card, CardContent, CardHeader, CardTitle } from '@/components/ui/card'
import { Separator } from '@/components/ui/separator'
import { ScrollArea } from '@/components/ui/scroll-area'
import { cn } from '@/lib/utils'
import { salonButtonThemes } from '@/styles/salon-button-themes'
<<<<<<< HEAD
=======
import { useHeraStaff } from '@/hooks/useHeraStaff'
>>>>>>> 17f7205f

const COLORS = {
  black: '#0B0B0B',
  charcoal: '#1A1A1A',
  gold: '#D4AF37',
  goldDark: '#B8860B',
  champagne: '#F5E6C8',
  bronze: '#8C7853',
  lightText: '#E0E0E0',
  charcoalDark: '#0F0F0F',
  charcoalLight: '#232323',
  silver: '#B8B8B8',
  silverDark: '#999999',
  emerald: '#0F6F5C'
}

interface LineItem {
  id: string
  entity_id: string
  entity_type: 'service' | 'product'
  entity_name: string
  quantity: number
  unit_price: number
  line_amount: number
  // Multiple staff support
  stylist_ids?: string[]
  stylist_names?: string[]
  // Keep old fields for backward compatibility
  stylist_id?: string
  stylist_name?: string
  appointment_id?: string
  notes?: string
  discount_percent?: number
  discount_amount?: number
}

interface Discount {
  id: string
  type: 'percentage' | 'fixed'
  value: number
  description: string
  applied_to: 'subtotal' | 'item'
  item_id?: string
}

interface Tip {
  id: string
  amount: number
  method: 'cash' | 'card'
  stylist_id?: string
  stylist_name?: string
}

interface PosTicket {
  lineItems: LineItem[]
  discounts: Discount[]
  tips: Tip[]
  notes?: string
  customer_id?: string
  customer_name?: string
  appointment_id?: string
}

interface Totals {
  subtotal: number
  discountAmount: number
  tipAmount: number
  taxAmount: number
  total: number
}

interface CartSidebarProps {
  ticket: PosTicket
  totals: Totals
  onUpdateItem: (id: string, updates: Partial<LineItem>) => void
  onRemoveItem: (id: string) => void
  onAddDiscount: (discount: Omit<Discount, 'id'>) => void
  onRemoveDiscount: (id: string) => void
  onAddTip: (tip: Omit<Tip, 'id'>) => void
  onRemoveTip: (id: string) => void
  onPayment: () => void
  onClearTicket: () => void
  organizationId: string
  selectedCustomer: any | null
  onCustomerSelect: (customer: any | null) => void
}

export function CartSidebar({
  ticket,
  totals,
  onUpdateItem,
  onRemoveItem,
  onAddDiscount,
  onRemoveDiscount,
  onAddTip,
  onRemoveTip,
  onPayment,
  onClearTicket,
  organizationId,
  selectedCustomer,
  onCustomerSelect
}: CartSidebarProps) {
  const [showDiscountSection, setShowDiscountSection] = useState(false)
  const [showTipSection, setShowTipSection] = useState(false)
  const [customDiscountPercent, setCustomDiscountPercent] = useState('')
  const [customTipAmount, setCustomTipAmount] = useState('')
<<<<<<< HEAD
=======
  const [showStaffSelector, setShowStaffSelector] = useState<string | null>(null)

  // Load staff members using proper hook
  const { staff, isLoading: staffLoading } = useHeraStaff({
    organizationId,
    filters: {
      include_dynamic: true,
      include_relationships: false,
      limit: 100
    }
  })
>>>>>>> 17f7205f

  // Handle discount application
  const applyQuickDiscount = useCallback(
    (percent: number) => {
      onAddDiscount({
        type: 'percentage',
        value: percent,
        description: `${percent}% discount`,
        applied_to: 'subtotal'
      })
      setShowDiscountSection(false)
    },
    [onAddDiscount]
  )

  const applyCustomDiscount = useCallback(() => {
    const percent = parseFloat(customDiscountPercent)
    if (percent > 0 && percent <= 100) {
      onAddDiscount({
        type: 'percentage',
        value: percent,
        description: `${percent}% discount`,
        applied_to: 'subtotal'
      })
      setCustomDiscountPercent('')
      setShowDiscountSection(false)
    }
  }, [customDiscountPercent, onAddDiscount])

  // Handle tip application
  const applyQuickTip = useCallback(
    (percent: number) => {
      const tipAmount = (totals.subtotal * percent) / 100
      onAddTip({
        amount: tipAmount,
        method: 'card'
      })
      setShowTipSection(false)
    },
    [totals.subtotal, onAddTip]
  )

  const applyCustomTip = useCallback(() => {
    const amount = parseFloat(customTipAmount)
    if (amount > 0) {
      onAddTip({
        amount: amount,
        method: 'card'
      })
      setCustomTipAmount('')
      setShowTipSection(false)
    }
  }, [customTipAmount, onAddTip])

  const handleQuantityChange = (itemId: string, change: number) => {
    const item = ticket.lineItems.find(i => i.id === itemId)
    if (!item) return

    const newQuantity = Math.max(0, item.quantity + change)
    if (newQuantity === 0) {
      onRemoveItem(itemId)
    } else {
      onUpdateItem(itemId, {
        quantity: newQuantity,
        line_amount: newQuantity * item.unit_price
      })
    }
  }

  // Helper to get current staff list for an item
  const getCurrentStaffList = (item: LineItem): { ids: string[]; names: string[] } => {
    // Check if using new array format
    if (item.stylist_ids && item.stylist_names) {
      return { ids: item.stylist_ids, names: item.stylist_names }
    }
    // Migrate from old single format to array format
    if (item.stylist_id && item.stylist_name) {
      return { ids: [item.stylist_id], names: [item.stylist_name] }
    }
    return { ids: [], names: [] }
  }

  // Add staff to service item
  const handleAddStaff = (itemId: string, staffId: string, staffName: string) => {
    const item = ticket.lineItems.find(i => i.id === itemId)
    if (!item) return

    const current = getCurrentStaffList(item)

    // Don't add if already assigned
    if (current.ids.includes(staffId)) {
      setShowStaffSelector(null)
      return
    }

    onUpdateItem(itemId, {
      stylist_ids: [...current.ids, staffId],
      stylist_names: [...current.names, staffName]
    })
    setShowStaffSelector(null)
  }

  // Remove specific staff from service item
  const handleRemoveStaff = (itemId: string, staffId: string) => {
    const item = ticket.lineItems.find(i => i.id === itemId)
    if (!item) return

    const current = getCurrentStaffList(item)
    const staffIndex = current.ids.indexOf(staffId)

    if (staffIndex === -1) return

    const newIds = current.ids.filter((_, i) => i !== staffIndex)
    const newNames = current.names.filter((_, i) => i !== staffIndex)

    onUpdateItem(itemId, {
      stylist_ids: newIds.length > 0 ? newIds : undefined,
      stylist_names: newNames.length > 0 ? newNames : undefined
    })
  }

  const truncateText = (text: string | undefined | null, maxLength: number) => {
    if (!text) return ''
    return text.length > maxLength ? text.substring(0, maxLength) + '...' : text
  }

  const getInitials = (name: string) => {
    if (!name) return '?'
    return name
      .split(' ')
      .map(n => n[0])
      .join('')
      .toUpperCase()
      .slice(0, 2)
  }

  return (
    <Card
      className="h-full border-0 shadow-2xl overflow-hidden flex flex-col relative"
      style={{
        backgroundColor: COLORS.charcoal,
        boxShadow: `0 25px 50px -12px ${COLORS.black}, 0 0 0 1px ${COLORS.gold}20`
      }}
    >
      {/* Animated gradient overlay */}
      <div
        className="absolute inset-0 pointer-events-none opacity-10 animate-gradient"
        style={{
          background: `
            radial-gradient(ellipse 80% 60% at 30% 20%, ${COLORS.gold}40 0%, transparent 50%),
            radial-gradient(ellipse 70% 50% at 70% 80%, ${COLORS.gold}20 0%, transparent 50%)
          `
        }}
      />

      {/* Compact Cart Header */}
      <div
        className="relative h-14 flex items-center justify-between px-4 overflow-hidden flex-shrink-0"
        style={{
          background: `linear-gradient(to right, ${COLORS.charcoalDark} 0%, ${COLORS.charcoal} 100%)`,
          borderBottom: `1px solid ${COLORS.gold}30`
        }}
      >
        <div
          className="absolute inset-0 opacity-5 animate-shimmer"
          style={{
            background: `linear-gradient(90deg, transparent, ${COLORS.gold}40, transparent)`,
            backgroundSize: '200% 100%'
          }}
        />
        <div className="relative z-10 flex items-center gap-2">
          <div
            className="p-1.5 rounded-lg"
            style={{
              backgroundColor: `${COLORS.gold}20`,
              border: `1px solid ${COLORS.gold}40`
            }}
          >
            <ShoppingCart className="w-4 h-4" style={{ color: COLORS.gold }} />
          </div>
          <div>
            <h2
              className="text-sm font-semibold"
              style={{ color: COLORS.champagne }}
            >
              Cart
            </h2>
            <p className="text-[10px]" style={{ color: COLORS.bronze }}>
              {ticket.lineItems.length} {ticket.lineItems.length === 1 ? 'item' : 'items'}
            </p>
          </div>
        </div>
        {ticket.lineItems.length > 0 && (
          <div className="text-right">
            <p className="text-[10px]" style={{ color: COLORS.bronze }}>
              Subtotal
            </p>
            <p className="text-sm font-semibold" style={{ color: COLORS.gold }}>
              AED {(totals?.subtotal || 0).toFixed(2)}
            </p>
          </div>
        )}
      </div>

      {/* Customer Info - Display Only */}
      <div
        className="px-4 py-2.5 border-b flex-shrink-0"
        style={{ borderColor: `${COLORS.gold}20`, background: `${COLORS.charcoalDark}40` }}
      >
        {ticket.customer_name ? (
          <div className="flex items-center gap-2">
            <div
              className="w-8 h-8 rounded-full flex items-center justify-center flex-shrink-0"
              style={{
                background: `${COLORS.gold}20`,
                border: `1px solid ${COLORS.gold}40`
              }}
            >
              <User className="w-4 h-4" style={{ color: COLORS.gold }} />
            </div>
            <div className="flex-1 min-w-0">
              <p className="text-xs font-medium truncate" style={{ color: COLORS.champagne }}>
                {ticket.customer_name}
              </p>
              <p className="text-[10px]" style={{ color: COLORS.bronze }}>
                Customer
              </p>
            </div>
          </div>
        ) : (
          <div
            className="flex items-center gap-2 p-2 rounded-lg"
            style={{
              background: `${COLORS.charcoalLight}`,
              border: `1px dashed ${COLORS.gold}40`
            }}
          >
            <User className="w-4 h-4 flex-shrink-0" style={{ color: COLORS.gold }} />
            <p className="text-[10px] flex-1" style={{ color: COLORS.champagne }}>
              Customer will be selected in Bill Setup
            </p>
          </div>
        )}
      </div>

      <CardContent className="p-0 flex-1 flex flex-col min-h-0 relative z-10">
        {ticket.lineItems.length === 0 ? (
          /* Empty Cart State */
          <div className="flex-1 flex items-center justify-center p-8 animate-fadeIn">
            <div className="text-center">
              <div
                className="w-24 h-24 mx-auto mb-6 rounded-3xl flex items-center justify-center relative overflow-hidden"
                style={{
                  background: `linear-gradient(135deg, ${COLORS.gold}20 0%, ${COLORS.bronze}15 100%)`,
                  border: `2px solid ${COLORS.gold}30`,
                  boxShadow: `0 8px 24px ${COLORS.gold}20, inset 0 2px 4px ${COLORS.gold}10`
                }}
              >
                <ShoppingCart className="w-12 h-12 relative z-10" style={{ color: COLORS.gold }} />
                <div
                  className="absolute inset-0 opacity-30 animate-pulse"
                  style={{
                    background: `radial-gradient(circle at center, ${COLORS.gold}40 0%, transparent 70%)`
                  }}
                />
              </div>
              <h3 className="font-bold text-xl mb-3" style={{ color: COLORS.champagne }}>
                Your Cart is Empty
              </h3>
              <p className="text-sm mb-2" style={{ color: COLORS.bronze }}>
                Select services or products to begin
              </p>
              <p className="text-xs" style={{ color: COLORS.silverDark }}>
                Luxurious treatments await your selection
              </p>
            </div>
          </div>
        ) : (
          <>
            {/* Cart Items */}
            <ScrollArea className="flex-1 px-4 py-4 custom-scrollbar min-h-0">
              <div className="space-y-3">
                {ticket.lineItems.map((item, index) => (
                  <Card
                    key={item.id}
                    className="group border-2 transition-all duration-200 hover:shadow-xl hover:scale-[1.01] animate-fadeIn overflow-hidden"
                    style={{
                      background: `linear-gradient(135deg, ${COLORS.charcoalLight}DD 0%, ${COLORS.charcoalDark}DD 100%)`,
                      borderColor: `${COLORS.gold}80`,
                      boxShadow: `0 6px 16px ${COLORS.black}50, 0 0 0 1px ${COLORS.gold}50, inset 0 1px 3px ${COLORS.gold}15`,
                      animationDelay: `${index * 30}ms`
                    }}
                  >
                    <CardContent className="p-4">
                      {/* Item Header */}
                      <div className="flex items-start justify-between mb-3">
                        <div className="flex-1 min-w-0">
                          <div className="flex items-center gap-2 mb-2">
                            <div
                              className="p-1.5 rounded-lg"
                              style={{
                                background: `${COLORS.gold}20`,
                                border: `1px solid ${COLORS.gold}40`
                              }}
                            >
                              {item.entity_type === 'service' ? (
                                <Scissors className="w-3.5 h-3.5" style={{ color: COLORS.gold }} />
                              ) : (
                                <Package className="w-3.5 h-3.5" style={{ color: COLORS.silver }} />
                              )}
                            </div>
                            <div className="flex-1 min-w-0">
                              <h4
                                className="font-semibold text-base leading-tight"
                                style={{ color: COLORS.champagne }}
                              >
                                {truncateText(item.entity_name, 30)}
                              </h4>
                            </div>
                          </div>

<<<<<<< HEAD
                          {item.stylist_name && (
                            <div
                              className="flex items-center gap-1.5 px-2.5 py-1.5 rounded-lg mt-2"
                              style={{
                                background: `linear-gradient(135deg, ${COLORS.gold}15 0%, ${COLORS.gold}05 100%)`,
                                border: `1px solid ${COLORS.gold}40`,
                                boxShadow: `0 1px 3px ${COLORS.gold}20`
                              }}
                            >
                              <div
                                className="flex items-center justify-center w-5 h-5 rounded-full text-[10px] font-semibold"
                                style={{
                                  background: `linear-gradient(135deg, ${COLORS.gold} 0%, ${COLORS.goldDark} 100%)`,
                                  color: COLORS.black
                                }}
                              >
                                {getInitials(item.stylist_name)}
=======
                          {/* Staff Assignment Section - Only for Services */}
                          {item.entity_type === 'service' && (() => {
                            const currentStaff = getCurrentStaffList(item)
                            const hasStaff = currentStaff.ids.length > 0

                            return (
                              <div className="mt-2 space-y-2">
                                {/* Staff Badges - Show all assigned staff */}
                                {hasStaff && (
                                  <div className="flex flex-wrap gap-1.5">
                                    {currentStaff.ids.map((staffId, index) => {
                                      const staffName = currentStaff.names[index]
                                      return (
                                        <div
                                          key={staffId}
                                          className="flex items-center gap-1.5 px-2.5 py-1.5 rounded-lg group/staff"
                                          style={{
                                            background: `linear-gradient(135deg, ${COLORS.gold}15 0%, ${COLORS.gold}05 100%)`,
                                            border: `1px solid ${COLORS.gold}40`,
                                            boxShadow: `0 1px 3px ${COLORS.gold}20`
                                          }}
                                        >
                                          <div
                                            className="flex items-center justify-center w-5 h-5 rounded-full text-[10px] font-semibold"
                                            style={{
                                              background: `linear-gradient(135deg, ${COLORS.gold} 0%, ${COLORS.goldDark} 100%)`,
                                              color: COLORS.black
                                            }}
                                          >
                                            {getInitials(staffName)}
                                          </div>
                                          <p
                                            className="text-[11px] font-medium truncate"
                                            style={{ color: COLORS.gold, maxWidth: '100px' }}
                                          >
                                            {staffName}
                                          </p>
                                          <Button
                                            variant="ghost"
                                            size="sm"
                                            onClick={() => handleRemoveStaff(item.id, staffId)}
                                            className="h-5 w-5 p-0 opacity-60 hover:opacity-100"
                                            style={{ color: '#EF4444' }}
                                          >
                                            <X className="w-3 h-3" />
                                          </Button>
                                        </div>
                                      )
                                    })}
                                  </div>
                                )}

                                {/* Add Staff Button - Always Visible */}
                                <Button
                                  variant="outline"
                                  size="sm"
                                  onClick={() => setShowStaffSelector(showStaffSelector === item.id ? null : item.id)}
                                  className="w-full text-xs py-1.5 h-auto"
                                  style={{
                                    background: `${COLORS.charcoalDark}`,
                                    borderColor: `${COLORS.gold}40`,
                                    color: COLORS.gold,
                                    borderStyle: hasStaff ? 'solid' : 'dashed'
                                  }}
                                >
                                  <UserPlus className="w-3 h-3 mr-1.5" />
                                  {hasStaff ? 'Add Another Staff' : 'Assign Staff'}
                                </Button>

                                {/* Staff Selector Dropdown */}
                                {showStaffSelector === item.id && (
                                  <div
                                    className="p-2 rounded-lg animate-fadeIn"
                                    style={{
                                      background: `linear-gradient(135deg, ${COLORS.charcoalLight} 0%, ${COLORS.charcoalDark} 100%)`,
                                      border: `1px solid ${COLORS.gold}40`,
                                      boxShadow: `0 4px 12px ${COLORS.black}50`
                                    }}
                                  >
                                    <div className="max-h-40 overflow-y-auto space-y-1">
                                      {staffLoading ? (
                                        <div className="text-center py-3" style={{ color: COLORS.lightText }}>
                                          <p className="text-xs">Loading staff...</p>
                                        </div>
                                      ) : !staff || staff.length === 0 ? (
                                        <div className="text-center py-3" style={{ color: COLORS.lightText }}>
                                          <p className="text-xs">No staff found</p>
                                        </div>
                                      ) : (
                                        staff.map(s => {
                                          const isAssigned = currentStaff.ids.includes(s.id)
                                          return (
                                            <Button
                                              key={s.id}
                                              variant="ghost"
                                              size="sm"
                                              onClick={() => handleAddStaff(item.id, s.id, s.entity_name)}
                                              disabled={isAssigned}
                                              className="w-full justify-start text-xs py-1.5 h-auto disabled:opacity-40"
                                              style={{
                                                color: COLORS.champagne,
                                                background: isAssigned ? `${COLORS.gold}20` : 'transparent'
                                              }}
                                            >
                                              <div
                                                className="flex items-center justify-center w-5 h-5 rounded-full text-[10px] font-semibold mr-2"
                                                style={{
                                                  background: isAssigned
                                                    ? `linear-gradient(135deg, ${COLORS.gold} 0%, ${COLORS.goldDark} 100%)`
                                                    : `${COLORS.gold}30`,
                                                  color: isAssigned ? COLORS.black : COLORS.gold
                                                }}
                                              >
                                                {getInitials(s.entity_name)}
                                              </div>
                                              {s.entity_name}
                                              {isAssigned && (
                                                <span className="ml-auto text-[10px]" style={{ color: COLORS.gold }}>
                                                  ✓ Assigned
                                                </span>
                                              )}
                                            </Button>
                                          )
                                        })
                                      )}
                                    </div>
                                  </div>
                                )}
>>>>>>> 17f7205f
                              </div>
                            )
                          })()}
                        </div>

                        <Button
                          variant="ghost"
                          size="sm"
                          onClick={() => onRemoveItem(item.id)}
                          className="opacity-60 group-hover:opacity-100 transition-opacity h-7 w-7 p-0 ml-2"
                          style={{
                            color: '#EF4444'
                          }}
                        >
                          <X className="w-3.5 h-3.5" />
                        </Button>
                      </div>

                      {/* Quantity and Price */}
                      <div
                        className="flex items-center justify-between pt-3 mt-3 border-t"
                        style={{ borderColor: `${COLORS.gold}30` }}
                      >
                        <div
                          className="flex items-center border rounded-lg overflow-hidden"
                          style={{
                            borderColor: `${COLORS.gold}30`,
                            backgroundColor: COLORS.charcoalDark
                          }}
                        >
                          <Button
                            variant="ghost"
                            size="sm"
                            onClick={() => handleQuantityChange(item.id, -1)}
                            className="h-7 w-7 p-0 hover:bg-transparent transition-colors"
                            style={{ color: COLORS.gold }}
                          >
                            <Minus className="w-3 h-3" />
                          </Button>
                          <span
                            className="px-3 py-1 text-sm font-medium min-w-[2rem] text-center"
                            style={{ color: COLORS.champagne }}
                          >
                            {item.quantity}
                          </span>
                          <Button
                            variant="ghost"
                            size="sm"
                            onClick={() => handleQuantityChange(item.id, 1)}
                            className="h-7 w-7 p-0 hover:bg-transparent transition-colors"
                            style={{ color: COLORS.gold }}
                          >
                            <Plus className="w-3 h-3" />
                          </Button>
                        </div>

                        <div className="text-right">
                          <div className="text-[10px] mb-0.5" style={{ color: COLORS.bronze }}>
                            AED {(item?.unit_price || 0).toFixed(2)} each
                          </div>
                          <div className="font-semibold text-sm" style={{ color: COLORS.gold }}>
                            AED {(item?.line_amount || 0).toFixed(2)}
                          </div>
                        </div>
                      </div>

                      {/* Notes Preview */}
                      {item.notes && (
                        <div
                          className="mt-3 text-xs rounded-lg p-3"
                          style={{
                            backgroundColor: `${COLORS.charcoalDark}`,
                            color: COLORS.bronze,
                            border: `1px solid ${COLORS.gold}30`,
                            boxShadow: `inset 0 1px 2px ${COLORS.black}30`
                          }}
                        >
                          <span className="font-medium" style={{ color: COLORS.champagne }}>
                            Note:{' '}
                          </span>
                          {truncateText(item.notes, 60)}
                        </div>
                      )}
                    </CardContent>
                  </Card>
                ))}
              </div>
            </ScrollArea>

            {/* Discount and Tip Section - Side by Side */}
            <div
              className="px-4 py-2.5 border-t flex-shrink-0"
              style={{ borderColor: `${COLORS.gold}20` }}
            >
              <div className="grid grid-cols-2 gap-2">
                {/* Discount */}
                <Button
                  variant="outline"
                  size="sm"
                  onClick={() => setShowDiscountSection(!showDiscountSection)}
                  className="text-xs py-2 hover:scale-[1.02] transition-all duration-200"
                  style={{
                    background: showDiscountSection
                      ? `${COLORS.emerald}20`
                      : `${COLORS.charcoalDark}80`,
                    borderColor: showDiscountSection ? COLORS.emerald : `${COLORS.emerald}40`,
                    color: COLORS.emerald,
                    fontSize: '0.75rem'
                  }}
                  onMouseEnter={(e) => {
                    e.currentTarget.style.background = `${COLORS.emerald}25`
                    e.currentTarget.style.borderColor = `${COLORS.emerald}60`
                  }}
                  onMouseLeave={(e) => {
                    e.currentTarget.style.background = showDiscountSection
                      ? `${COLORS.emerald}20`
                      : `${COLORS.charcoalDark}80`
                    e.currentTarget.style.borderColor = showDiscountSection
                      ? COLORS.emerald
                      : `${COLORS.emerald}40`
                  }}
                >
                  <Percent className="w-3.5 h-3.5 mr-1.5" />
                  Discount
                </Button>

                {/* Tip */}
                <Button
                  variant="outline"
                  size="sm"
                  onClick={() => setShowTipSection(!showTipSection)}
                  className="text-xs py-2 hover:scale-[1.02] transition-all duration-200"
                  style={{
                    background: showTipSection
                      ? `${COLORS.gold}20`
                      : `${COLORS.charcoalDark}80`,
                    borderColor: showTipSection ? COLORS.gold : `${COLORS.gold}40`,
                    color: COLORS.gold,
                    fontSize: '0.75rem'
                  }}
                  onMouseEnter={(e) => {
                    e.currentTarget.style.background = `${COLORS.gold}25`
                    e.currentTarget.style.borderColor = `${COLORS.gold}60`
                  }}
                  onMouseLeave={(e) => {
                    e.currentTarget.style.background = showTipSection
                      ? `${COLORS.gold}20`
                      : `${COLORS.charcoalDark}80`
                    e.currentTarget.style.borderColor = showTipSection
                      ? COLORS.gold
                      : `${COLORS.gold}40`
                  }}
                >
                  <DollarSign className="w-3.5 h-3.5 mr-1.5" />
                  Tip
                </Button>
              </div>

              {/* Discount Section */}
              {showDiscountSection && (
                <div
                  className="mt-3 p-3 rounded-lg animate-fadeIn"
                  style={{
                    background: `linear-gradient(135deg, ${COLORS.emerald}15 0%, ${COLORS.charcoalDark} 100%)`,
                    border: `1px solid ${COLORS.emerald}40`
                  }}
                >
                  <div className="flex items-center justify-between mb-2">
                    <Label className="text-xs font-semibold" style={{ color: COLORS.champagne }}>
                      Quick Discount
                    </Label>
                    <Button
                      variant="ghost"
                      size="sm"
                      onClick={() => setShowDiscountSection(false)}
                      className="h-5 w-5 p-0"
                      style={{ color: COLORS.bronze }}
                    >
                      <X className="w-3 h-3" />
                    </Button>
                  </div>
                  <div className="grid grid-cols-3 gap-2 mb-3">
                    {[5, 10, 15].map(percent => (
                      <Button
                        key={percent}
                        size="sm"
                        onClick={() => applyQuickDiscount(percent)}
                        className="text-xs py-1.5"
                        style={{
                          background: `${COLORS.emerald}30`,
                          color: COLORS.champagne,
                          borderColor: `${COLORS.emerald}60`,
                          border: '1px solid'
                        }}
                      >
                        {percent}%
                      </Button>
                    ))}
                  </div>
                  <div className="flex gap-2">
                    <Input
                      type="number"
                      placeholder="Custom %"
                      value={customDiscountPercent}
                      onChange={e => setCustomDiscountPercent(e.target.value)}
                      className="text-xs h-8"
                      style={{
                        backgroundColor: COLORS.charcoalDark,
                        borderColor: `${COLORS.emerald}40`,
                        color: COLORS.champagne
                      }}
                    />
                    <Button
                      size="sm"
                      onClick={applyCustomDiscount}
                      className="text-xs px-3 h-8"
                      style={{
                        background: `linear-gradient(135deg, ${COLORS.emerald} 0%, ${COLORS.emerald}80 100%)`,
                        color: COLORS.black
                      }}
                    >
                      Apply
                    </Button>
                  </div>
                </div>
              )}

              {/* Tip Section */}
              {showTipSection && (
                <div
                  className="mt-3 p-3 rounded-lg animate-fadeIn"
                  style={{
                    background: `linear-gradient(135deg, ${COLORS.gold}15 0%, ${COLORS.charcoalDark} 100%)`,
                    border: `1px solid ${COLORS.gold}40`
                  }}
                >
                  <div className="flex items-center justify-between mb-2">
                    <Label className="text-xs font-semibold" style={{ color: COLORS.champagne }}>
                      Add Gratuity
                    </Label>
                    <Button
                      variant="ghost"
                      size="sm"
                      onClick={() => setShowTipSection(false)}
                      className="h-5 w-5 p-0"
                      style={{ color: COLORS.bronze }}
                    >
                      <X className="w-3 h-3" />
                    </Button>
                  </div>
                  <div className="grid grid-cols-3 gap-2 mb-3">
                    {[10, 15, 20].map(percent => (
                      <Button
                        key={percent}
                        size="sm"
                        onClick={() => applyQuickTip(percent)}
                        className="text-xs py-1.5"
                        style={{
                          background: `${COLORS.gold}30`,
                          color: COLORS.champagne,
                          borderColor: `${COLORS.gold}60`,
                          border: '1px solid'
                        }}
                      >
                        {percent}%
                      </Button>
                    ))}
                  </div>
                  <div className="flex gap-2">
                    <Input
                      type="number"
                      placeholder="Custom AED"
                      value={customTipAmount}
                      onChange={e => setCustomTipAmount(e.target.value)}
                      className="text-xs h-8"
                      style={{
                        backgroundColor: COLORS.charcoalDark,
                        borderColor: `${COLORS.gold}40`,
                        color: COLORS.champagne
                      }}
                    />
                    <Button
                      size="sm"
                      onClick={applyCustomTip}
                      className="text-xs px-3 h-8"
                      style={{
                        background: `linear-gradient(135deg, ${COLORS.gold} 0%, ${COLORS.goldDark} 100%)`,
                        color: COLORS.black
                      }}
                    >
                      Apply
                    </Button>
                  </div>
                </div>
              )}
            </div>

            {/* Totals Section */}
            <div
              className="px-4 py-3 space-y-2 animate-fadeIn flex-shrink-0"
              style={{
                borderTop: `2px solid ${COLORS.gold}30`,
                background: `linear-gradient(to bottom, ${COLORS.charcoalDark}E6 0%, ${COLORS.charcoal}E6 100%)`,
                boxShadow: `inset 0 2px 8px ${COLORS.black}40`
              }}
            >
              <div className="space-y-2">
                <div className="flex justify-between items-center text-sm">
                  <span className="font-medium" style={{ color: COLORS.lightText }}>
                    Subtotal
                  </span>
                  <span className="font-semibold text-base" style={{ color: COLORS.champagne }}>
                    AED {(totals?.subtotal || 0).toFixed(2)}
                  </span>
                </div>

                {(totals?.discountAmount || 0) > 0 && (
                  <div className="flex justify-between items-center text-sm group">
                    <span className="font-medium" style={{ color: COLORS.emerald }}>
                      Discount
                    </span>
                    <div className="flex items-center gap-2">
                      <span className="font-semibold text-base" style={{ color: COLORS.emerald }}>
                        -AED {(totals?.discountAmount || 0).toFixed(2)}
                      </span>
                      {ticket.discounts.length > 0 && (
                        <Button
                          variant="ghost"
                          size="sm"
                          onClick={() => ticket.discounts.forEach(d => onRemoveDiscount(d.id))}
                          className="h-6 w-6 p-0 opacity-60 hover:opacity-100 transition-opacity"
                          style={{ color: COLORS.emerald }}
                        >
                          <X className="w-3 h-3" />
                        </Button>
                      )}
                    </div>
                  </div>
                )}

                {(totals?.tipAmount || 0) > 0 && (
                  <div className="flex justify-between items-center text-sm group">
                    <span className="font-medium" style={{ color: COLORS.gold }}>
                      Gratuity
                    </span>
                    <div className="flex items-center gap-2">
                      <span className="font-semibold text-base" style={{ color: COLORS.gold }}>
                        +AED {(totals?.tipAmount || 0).toFixed(2)}
                      </span>
                      {ticket.tips.length > 0 && (
                        <Button
                          variant="ghost"
                          size="sm"
                          onClick={() => ticket.tips.forEach(t => onRemoveTip(t.id))}
                          className="h-6 w-6 p-0 opacity-60 hover:opacity-100 transition-opacity"
                          style={{ color: COLORS.gold }}
                        >
                          <X className="w-3 h-3" />
                        </Button>
                      )}
                    </div>
                  </div>
                )}

                {(totals?.taxAmount || 0) > 0 && (
                  <div className="flex justify-between items-center text-sm">
                    <span className="font-medium" style={{ color: COLORS.lightText }}>
                      Tax
                    </span>
                    <span className="font-semibold text-base" style={{ color: COLORS.champagne }}>
                      AED {(totals?.taxAmount || 0).toFixed(2)}
                    </span>
                  </div>
                )}

                <Separator style={{ backgroundColor: `${COLORS.gold}50`, height: '2px' }} />

                {/* Total */}
                <div
                  className="flex justify-between items-center p-2 rounded-lg mt-1"
                  style={{
                    background: `linear-gradient(135deg, ${COLORS.gold}25 0%, ${COLORS.goldDark}15 100%)`,
                    border: `1.5px solid ${COLORS.gold}`,
                    boxShadow: `0 4px 16px ${COLORS.gold}35, inset 0 1px 2px ${COLORS.gold}15`
                  }}
                >
                  <div className="flex items-center gap-1.5">
                    <Sparkles className="w-4 h-4" style={{ color: COLORS.gold }} />
                    <span
                      className="text-sm font-bold tracking-wide"
                      style={{ color: COLORS.champagne }}
                    >
                      TOTAL
                    </span>
                  </div>
                  <span className="text-xl font-bold" style={{ color: COLORS.gold }}>
                    AED {(totals?.total || 0).toFixed(2)}
                  </span>
                </div>
              </div>
            </div>

            {/* Action Buttons - Side by Side */}
            <div
              className="p-4 flex-shrink-0"
              style={{
                backgroundColor: COLORS.charcoalLight,
                borderTop: `1px solid ${COLORS.gold}30`
              }}
            >
              <div className="grid grid-cols-2 gap-2">
                {/* Clear Ticket Button */}
                <Button
                  variant="outline"
                  onClick={onClearTicket}
                  disabled={ticket.lineItems.length === 0}
                  className="h-10 px-3 text-sm font-semibold transition-all duration-300 hover:scale-[1.02] disabled:opacity-40"
                  style={{
                    color: COLORS.champagne,
                    borderColor: `${COLORS.gold}40`,
                    background: `${COLORS.charcoalDark}80`,
                    boxShadow: `0 2px 12px ${COLORS.black}30`
                  }}
                >
                  <Trash2 className="w-3.5 h-3.5 mr-1.5" />
                  Clear
                </Button>

                {/* Complete Payment Button */}
                <Button
                  onClick={onPayment}
                  disabled={(ticket?.lineItems?.length || 0) === 0}
                  className="h-10 px-3 text-sm font-bold transition-all duration-300 hover:scale-[1.02] hover:shadow-xl disabled:opacity-50 disabled:cursor-not-allowed relative overflow-hidden group"
                  style={{
                    background: `linear-gradient(135deg, ${COLORS.gold} 0%, ${COLORS.goldDark} 100%)`,
                    color: COLORS.black,
                    boxShadow: `0 8px 24px ${COLORS.gold}50, 0 0 0 2px ${COLORS.gold}`,
                    border: 'none'
                  }}
                >
                  <div
                    className="absolute inset-0 opacity-0 group-hover:opacity-100 transition-opacity"
                    style={{
                      background: `linear-gradient(90deg, transparent, ${COLORS.champagne}30, transparent)`,
                      transform: 'translateX(-100%)',
                      animation: 'shimmer 2s infinite'
                    }}
                  />
                  <CreditCard className="w-4 h-4 mr-1.5 relative z-10" />
                  <span className="relative z-10">Payment</span>
                </Button>
              </div>
            </div>
          </>
        )}
      </CardContent>

      <style jsx>{`
        @keyframes slideIn {
          from {
            opacity: 0;
            transform: translateX(20px);
          }
          to {
            opacity: 1;
            transform: translateX(0);
          }
        }
        @keyframes fadeIn {
          from {
            opacity: 0;
          }
          to {
            opacity: 1;
          }
        }
        @keyframes scaleIn {
          from {
            opacity: 0;
            transform: scale(0.95);
          }
          to {
            opacity: 1;
            transform: scale(1);
          }
        }
        @keyframes shimmer {
          0% {
            background-position: -200% 0;
            transform: translateX(-100%);
          }
          100% {
            background-position: 200% 0;
            transform: translateX(100%);
          }
        }
        @keyframes gradient {
          0%,
          100% {
            opacity: 0.1;
          }
          50% {
            opacity: 0.15;
          }
        }
        .animate-slideIn {
          animation: slideIn 0.5s ease-out;
        }
        .animate-fadeIn {
          animation: fadeIn 0.5s ease-out backwards;
        }
        .animate-scaleIn {
          animation: scaleIn 0.4s ease-out backwards;
        }
        .animate-shimmer {
          animation: shimmer 3s infinite;
        }
        .animate-gradient {
          animation: gradient 8s ease-in-out infinite;
        }
        .custom-scrollbar::-webkit-scrollbar {
          width: 10px;
        }
        .custom-scrollbar::-webkit-scrollbar-track {
          background: ${COLORS.charcoalDark};
          border-radius: 6px;
        }
        .custom-scrollbar::-webkit-scrollbar-thumb {
          background: linear-gradient(180deg, ${COLORS.gold} 0%, ${COLORS.goldDark} 100%);
          border-radius: 6px;
          border: 2px solid ${COLORS.charcoalDark};
        }
        .custom-scrollbar::-webkit-scrollbar-thumb:hover {
          background: linear-gradient(180deg, ${COLORS.champagne} 0%, ${COLORS.gold} 100%);
        }
      `}</style>
    </Card>
  )
}<|MERGE_RESOLUTION|>--- conflicted
+++ resolved
@@ -18,14 +18,10 @@
   TrendingUp,
   Percent,
   DollarSign,
-<<<<<<< HEAD
-  Trash2
-=======
   Trash2,
   UserPlus,
   UserMinus,
   Users
->>>>>>> 17f7205f
 } from 'lucide-react'
 import { Input } from '@/components/ui/input'
 import { Label } from '@/components/ui/label'
@@ -36,10 +32,7 @@
 import { ScrollArea } from '@/components/ui/scroll-area'
 import { cn } from '@/lib/utils'
 import { salonButtonThemes } from '@/styles/salon-button-themes'
-<<<<<<< HEAD
-=======
 import { useHeraStaff } from '@/hooks/useHeraStaff'
->>>>>>> 17f7205f
 
 const COLORS = {
   black: '#0B0B0B',
@@ -146,8 +139,6 @@
   const [showTipSection, setShowTipSection] = useState(false)
   const [customDiscountPercent, setCustomDiscountPercent] = useState('')
   const [customTipAmount, setCustomTipAmount] = useState('')
-<<<<<<< HEAD
-=======
   const [showStaffSelector, setShowStaffSelector] = useState<string | null>(null)
 
   // Load staff members using proper hook
@@ -159,7 +150,6 @@
       limit: 100
     }
   })
->>>>>>> 17f7205f
 
   // Handle discount application
   const applyQuickDiscount = useCallback(
@@ -481,25 +471,6 @@
                             </div>
                           </div>
 
-<<<<<<< HEAD
-                          {item.stylist_name && (
-                            <div
-                              className="flex items-center gap-1.5 px-2.5 py-1.5 rounded-lg mt-2"
-                              style={{
-                                background: `linear-gradient(135deg, ${COLORS.gold}15 0%, ${COLORS.gold}05 100%)`,
-                                border: `1px solid ${COLORS.gold}40`,
-                                boxShadow: `0 1px 3px ${COLORS.gold}20`
-                              }}
-                            >
-                              <div
-                                className="flex items-center justify-center w-5 h-5 rounded-full text-[10px] font-semibold"
-                                style={{
-                                  background: `linear-gradient(135deg, ${COLORS.gold} 0%, ${COLORS.goldDark} 100%)`,
-                                  color: COLORS.black
-                                }}
-                              >
-                                {getInitials(item.stylist_name)}
-=======
                           {/* Staff Assignment Section - Only for Services */}
                           {item.entity_type === 'service' && (() => {
                             const currentStaff = getCurrentStaffList(item)
@@ -628,7 +599,6 @@
                                     </div>
                                   </div>
                                 )}
->>>>>>> 17f7205f
                               </div>
                             )
                           })()}
