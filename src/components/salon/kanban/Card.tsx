--- conflicted
+++ resolved
@@ -133,11 +133,7 @@
       onMouseMove={handleMouseMove}
       style={{
         ...style,
-<<<<<<< HEAD
-        // Theme-compliant gradient background
-=======
         // Theme-compliant gradient background with softer hover effect
->>>>>>> 17f7205f
         background: isHovered
           ? `radial-gradient(circle at ${mousePosition.x}% ${mousePosition.y}%,
                rgba(212, 175, 55, 0.08) 0%,
@@ -145,18 +141,6 @@
                rgba(42, 42, 42, 0.95) 60%,
                ${LUXE_COLORS.charcoal} 100%)`
           : `linear-gradient(135deg, ${LUXE_COLORS.charcoal} 0%, #141414 100%)`,
-<<<<<<< HEAD
-        borderColor: isHovered ? LUXE_COLORS.gold : `${LUXE_COLORS.gold}80`,
-        borderWidth: isHovered ? '2px' : '1px',
-        borderRadius: '1rem',
-        color: LUXE_COLORS.champagne,
-        boxShadow: isHovered
-          ? '0 12px 32px rgba(212, 175, 55, 0.25), 0 0 0 1px rgba(212, 175, 55, 0.15), inset 0 0 20px rgba(212, 175, 55, 0.05)'
-          : '0 4px 12px rgba(0, 0, 0, 0.3)',
-        transform:
-          isHovered && !isDragging
-            ? `${CSS.Transform.toString(transform)} translateY(-6px) scale(1.03)`
-=======
         borderColor: isHovered ? `${LUXE_COLORS.gold}CC` : `${LUXE_COLORS.gold}66`,
         borderWidth: isHovered ? '1.5px' : '1px',
         borderRadius: '1rem',
@@ -167,7 +151,6 @@
         transform:
           isHovered && !isDragging
             ? `${CSS.Transform.toString(transform)} translateY(-4px) scale(1.02)`
->>>>>>> 17f7205f
             : CSS.Transform.toString(transform)
       }}
       className={cn(
@@ -212,11 +195,7 @@
           Current status: {card.status.replace('_', ' ').toLowerCase()}
         </span>
 
-<<<<<<< HEAD
-        {/* Header with time and actions */}
-=======
         {/* Header with time */}
->>>>>>> 17f7205f
         <div className="flex items-center justify-between">
           <div className="flex items-center gap-2 text-sm">
             <Clock className="w-3 h-3" style={{ color: LUXE_COLORS.gold }} aria-hidden="true" />
@@ -224,56 +203,6 @@
               {startTime} - {endTime}
             </span>
           </div>
-<<<<<<< HEAD
-
-          <DropdownMenu>
-            <DropdownMenuTrigger asChild>
-              <Button
-                variant="ghost"
-                size="icon"
-                className="h-6 w-6 transition-all duration-300"
-                style={{
-                  borderRadius: '0.5rem' // 🎨 ENTERPRISE: Softer edges
-                }}
-              >
-                <MoreVertical className="w-3 h-3" />
-              </Button>
-            </DropdownMenuTrigger>
-            <DropdownMenuContent align="end" className="w-48">
-              {card.status === 'DRAFT' && (
-                <>
-                  <DropdownMenuItem onClick={onConfirm}>
-                    <CheckCircle className="w-4 h-4 mr-2 text-green-600" />
-                    Confirm Booking
-                  </DropdownMenuItem>
-                  <DropdownMenuItem onClick={onEdit}>
-                    <Edit className="w-4 h-4 mr-2" />
-                    Edit Draft
-                  </DropdownMenuItem>
-                </>
-              )}
-              {RESCHEDULABLE_STATES.includes(card.status) && (
-                <DropdownMenuItem onClick={onReschedule}>
-                  <Clock className="w-4 h-4 mr-2" />
-                  Reschedule
-                </DropdownMenuItem>
-              )}
-              {(card.status === 'TO_PAY' || card.status === 'payment_pending' || card.status === 'PAYMENT_PENDING') && (
-                <DropdownMenuItem onClick={onProcessPayment} className="text-green-600">
-                  <CreditCard className="w-4 h-4 mr-2" />
-                  Process Payment
-                </DropdownMenuItem>
-              )}
-              {CANCELLABLE_STATES.includes(card.status) && (
-                <DropdownMenuItem onClick={onCancel} className="text-red-600">
-                  <AlertCircle className="w-4 h-4 mr-2" />
-                  Cancel Appointment
-                </DropdownMenuItem>
-              )}
-            </DropdownMenuContent>
-          </DropdownMenu>
-=======
->>>>>>> 17f7205f
         </div>
 
         {/* Customer name with quick action */}
@@ -303,11 +232,7 @@
                 pointerEvents: 'auto'
               }}
               onMouseEnter={e => {
-<<<<<<< HEAD
-                e.currentTarget.style.color = LUXE_COLORS.champagne
-=======
                 e.currentTarget.style.color = LUXE_COLORS.bronze
->>>>>>> 17f7205f
                 e.currentTarget.style.transform = 'scale(1.2)'
               }}
               onMouseLeave={e => {
@@ -316,11 +241,7 @@
               }}
               aria-label={`Move ${card.customer_name}'s appointment to next status`}
             >
-<<<<<<< HEAD
-              <ChevronRight className="w-4 h-4" aria-hidden="true" />
-=======
               <ChevronRight className="w-5 h-5" strokeWidth={3} aria-hidden="true" />
->>>>>>> 17f7205f
             </Button>
           )}
         </div>
@@ -523,7 +444,6 @@
                     _source: 'kanban',
                     _timestamp: new Date().toISOString()
                   }
-<<<<<<< HEAD
 
                   console.log('[Card] 💾 Storing appointment data for POS:', {
                     id: appointmentData.id,
@@ -532,16 +452,6 @@
                     price: appointmentData.price
                   })
 
-=======
-
-                  console.log('[Card] 💾 Storing appointment data for POS:', {
-                    id: appointmentData.id,
-                    customer: appointmentData.customer_name,
-                    service: appointmentData.service_name,
-                    price: appointmentData.price
-                  })
-
->>>>>>> 17f7205f
                   // Store appointment details in sessionStorage for POS page
                   sessionStorage.setItem('pos_appointment', JSON.stringify(appointmentData))
 
