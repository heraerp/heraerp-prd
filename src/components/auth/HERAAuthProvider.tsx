--- conflicted
+++ resolved
@@ -104,140 +104,17 @@
 
   const initializeAuth = async () => {
     try {
-<<<<<<< HEAD
-      setState(prev => ({ ...prev, isLoading: true }))
-
-      // Check for HERA demo session cookie
-      const sessionCookie = getCookie('hera-demo-session')
-
-      // Only log once to avoid spam
-      if (process.env.NODE_ENV === 'development' && !memoryCacheRef.current) {
-        console.log('🍪 HERA Auth: Checking session cookie:', {
-          hasSessionCookie: !!sessionCookie,
-          timestamp: new Date().toISOString()
-        })
-      }
-
-      if (sessionCookie) {
-        // Decode URL-encoded cookie value first
-        const decodedCookie = decodeURIComponent(sessionCookie)
-        const sessionData = JSON.parse(decodedCookie)
-
-        // Check if session is expired
-        const expiryTime = new Date(sessionData.expires_at).getTime()
-        const now = Date.now()
-
-        if (expiryTime > now) {
-          console.log('🧬 HERA Auth: Restoring existing demo session')
-
-          const user: HERAUser = {
-            id: sessionData.user_id || sessionData.user_entity_id,
-            entity_id: sessionData.entity_id || sessionData.user_entity_id || sessionData.user_id,
-            name: 'Demo Receptionist',
-            email: 'demo@herasalon.com',
-            role: sessionData.role,
-            session_type: 'demo',
-            expires_at: sessionData.expires_at
-          }
-
-          // Try to get organization from multiple sources
-          let organization: HERAOrganization | null = null
-
-          // 1) First try cookie (check both possible names)
-          const cookieOrgId = getCookie('HERA_ORG_ID') || getCookie('hera-organization-id')
-          if (cookieOrgId) {
-            console.log('📍 HERA Auth: Found organization in cookie:', cookieOrgId)
-            organization = {
-              id: cookieOrgId,
-              name: 'Hair Talkz Salon (Demo)',
-              type: 'salon',
-              industry: 'beauty_services'
-            }
-            // Ensure the organization ID is saved
-            setState(prev => ({ ...prev, organization }))
-          } else if (sessionData.organization_id) {
-            // 2) Use organization from session if available
-            console.log(
-              '📍 HERA Auth: Using organization from session:',
-              sessionData.organization_id
-            )
-            organization = {
-              id: sessionData.organization_id,
-              name: 'Hair Talkz Salon (Demo)',
-              type: 'salon',
-              industry: 'beauty_services'
-            }
-            // Save to cookie for next time
-            setCookie('HERA_ORG_ID', sessionData.organization_id)
-          } else {
-            // 3) Try to get from server
-            console.log('🔍 HERA Auth: Fetching organization context from server...')
-            try {
-              const orgContext = await fetch('/api/auth/org-context', {
-                cache: 'no-store',
-                credentials: 'include' // Include cookies in the request
-              }).then(r => r.json())
-              if (orgContext?.organization?.id) {
-                console.log('📍 HERA Auth: Got organization from server:', orgContext.organization)
-                organization = orgContext.organization
-                setCookie('HERA_ORG_ID', orgContext.organization.id)
-              } else {
-                console.error('❌ HERA Auth: No organization from server:', orgContext)
-              }
-            } catch (e) {
-              console.error('❌ Failed to fetch org context:', e)
-            }
-          }
-
-          if (!organization) {
-            console.error('❌ HERA Auth: No organization found for user')
-            setState(prev => ({
-              ...prev,
-              isLoading: false,
-              isAuthenticated: false
-            }))
-            return
-          }
-
-          setState({
-            user,
-            organization,
-            isAuthenticated: true,
-            isLoading: false,
-            scopes: sessionData.scopes || [],
-            sessionType: 'demo',
-            timeRemaining: expiryTime - now,
-            isExpired: false
-          })
-
-          if (process.env.NODE_ENV === 'development') {
-            console.log('✅ HERA Auth: Session restored:', {
-              orgId: organization.id,
-              orgName: organization.name,
-              userId: user.entity_id,
-              timeRemaining: Math.round((expiryTime - now) / 1000) + 's'
-            })
-          }
-
-          return
-        } else {
-          // Session expired, clean up
-          await handleSessionExpiry()
-          return
-        }
-=======
       console.log('🔐 Initializing HERA v2.2 authentication...')
-      
+
       const { createClient } = await import('@/lib/supabase/client')
       const supabase = createClient()
-      
+
       const { data: { session }, error } = await supabase.auth.getSession()
-      
+
       if (error) {
         console.error('❌ Session error:', error)
         setState(prev => ({ ...prev, isLoading: false }))
         return
->>>>>>> 951154c0
       }
 
       if (session?.user) {
