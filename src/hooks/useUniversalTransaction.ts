// ================================================================================
// UNIVERSAL TRANSACTION HOOK
// Smart Code: HERA.HOOK.UNIVERSAL.TRANSACTION.V1
// Following the same pattern as useUniversalEntity for consistency
// ✅ Uses RPC functions from universal-api-v2-client
// ✅ Enterprise-grade: Handles all transaction data fields correctly
// ✅ Universal: Works with ANY transaction type (SALE, APPOINTMENT, PAYMENT, etc.)
// ================================================================================

'use client'

import { useMemo } from 'react'
import { useQuery, useMutation, useQueryClient } from '@tanstack/react-query'
import { useHERAAuth } from '@/components/auth/HERAAuthProvider'
import {
  getTransactions,
  createTransaction,
  updateTransaction,
  deleteTransaction,
  type Json
} from '@/lib/universal-api-v2-client'

/**
 * ✅ ENTERPRISE PATTERN: Normalize transaction_type to UPPERCASE for consistency
 * Ensures all transaction types follow HERA DNA standard (SALE, APPOINTMENT, PAYMENT, etc.)
 */
function normalizeTransactionType(transactionType?: string | null): string | undefined {
  if (!transactionType) return undefined
  return transactionType.toUpperCase()
}

// Transaction line interface (matches createTransaction RPC signature)
export interface TransactionLine {
  line_type: string
  entity_id?: string | null
  description?: string | null
  quantity?: number | null
  unit_amount?: number | null
  line_amount?: number | null
  smart_code?: string
  metadata?: Record<string, any>
}

// Transaction create/update payload
export interface TransactionPayload {
  transaction_type: string // UPPERCASE (e.g., 'SALE', 'APPOINTMENT', 'PAYMENT')
  smart_code: string
  transaction_date?: string
  source_entity_id?: string | null // Customer ID for sales/appointments
  target_entity_id?: string | null // Staff ID for appointments/sales
  total_amount?: number
  status?: string // Transaction status (transaction_status field)
  metadata?: Record<string, any>
  lines?: TransactionLine[]
}

// Config for the hook
export interface UseUniversalTransactionConfig {
  organizationId?: string // Optional: if not provided, will use useHERAAuth
  filters?: {
    transaction_type?: string
    smart_code?: string
    source_entity_id?: string
    target_entity_id?: string
    status?: string // Filter by transaction_status
    date_from?: string
    date_to?: string
    limit?: number
    offset?: number
  }
  // Query options (matching useUniversalEntity pattern)
  staleTime?: number
  refetchOnWindowFocus?: boolean
}

/**
 * Universal hook for transaction management
 * Works with any transaction type: SALE, APPOINTMENT, PAYMENT, etc.
 * Follows the same pattern as useUniversalEntity
 */
export function useUniversalTransaction(config: UseUniversalTransactionConfig = {}) {
  const { organization, user } = useHERAAuth()
  const queryClient = useQueryClient()

  // Use passed organizationId if provided, otherwise fall back to useHERAAuth
  const organizationId = config.organizationId || organization?.id
  const { filters = {} } = config

  // ✅ ENTERPRISE AUDIT TRAIL: Extract user entity ID for audit tracking
  const userEntityId = user?.entity_id

<<<<<<< HEAD
=======
  // ✅ ENTERPRISE PATTERN: Normalize transaction_type filter to UPPERCASE
  const normalizedTransactionType = normalizeTransactionType(filters.transaction_type)

>>>>>>> 17f7205f
  // Build query key
  const queryKey = useMemo(
    () => [
      'transactions',
      organizationId,
      {
        transaction_type: normalizedTransactionType || null,
        smart_code: filters.smart_code || null,
        source_entity_id: filters.source_entity_id || null,
        target_entity_id: filters.target_entity_id || null,
        date_from: filters.date_from || null,
        date_to: filters.date_to || null,
        limit: filters.limit || 100,
        offset: filters.offset || 0
      }
    ],
    [
      organizationId,
      normalizedTransactionType,
      filters.smart_code,
      filters.source_entity_id,
      filters.target_entity_id,
      filters.date_from,
      filters.date_to,
      filters.limit,
      filters.offset
    ]
  )

  // Fetch transactions
  const {
    data: transactions,
    isLoading,
    error,
    refetch
  } = useQuery({
    queryKey,
    queryFn: async () => {
      if (!organizationId) throw new Error('Organization ID required')

      console.log('[useUniversalTransaction] Fetching transactions:', {
        organizationId,
        filters
      })

      const result = await getTransactions({
        orgId: organizationId,
        transactionType: normalizedTransactionType,
        smartCode: filters.smart_code,
        fromEntityId: filters.source_entity_id,
        toEntityId: filters.target_entity_id,
        startDate: filters.date_from,
        endDate: filters.date_to
      })

      console.log('[useUniversalTransaction] Fetched transactions:', {
        count: result.length,
        first: result[0],
        firstFields: result[0] ? {
          id: result[0].id?.substring(0, 8),
          transaction_code: result[0].transaction_code,
          transaction_status: result[0].transaction_status,
          source_entity_id: result[0].source_entity_id,
          target_entity_id: result[0].target_entity_id,
          metadata: result[0].metadata
        } : null
      })

      // ✅ Filter by status if provided (client-side filtering)
      let filtered = Array.isArray(result) ? result : []
      if (filters.status) {
        filtered = filtered.filter((txn: any) =>
          txn.transaction_status === filters.status ||
          txn.metadata?.status === filters.status
        )
      }

      return filtered
    },
    enabled: !!organizationId,
    staleTime: config.staleTime || 10_000,
    refetchOnWindowFocus: config.refetchOnWindowFocus !== undefined ? config.refetchOnWindowFocus : false
  })

  // Create transaction mutation
  const createMutation = useMutation({
    mutationFn: async (payload: TransactionPayload) => {
      if (!organizationId) {
        throw new Error('Organization ID required')
      }

      // ✅ ENTERPRISE PATTERN: Normalize transaction_type to UPPERCASE
      const normalizedType = normalizeTransactionType(payload.transaction_type) || payload.transaction_type

      console.log('[useUniversalTransaction] Creating transaction:', {
        organizationId,
        type: normalizedType,
        smartCode: payload.smart_code
      })

      // Use RPC function from universal-api-v2-client
      const result = await createTransaction(organizationId, {
        p_transaction_type: normalizedType,
        p_smart_code: payload.smart_code,
        p_transaction_date: payload.transaction_date || new Date().toISOString(),
        p_from_entity_id: payload.source_entity_id || null,
        p_to_entity_id: payload.target_entity_id || null,
        p_total_amount: payload.total_amount || 0,
        p_status: payload.status || 'draft', // ✅ FIX: Pass status to RPC function (sets transaction_status column)
        p_metadata: {
          ...(payload.metadata || {}),
<<<<<<< HEAD
          ...(payload.status && { status: payload.status }), // ✅ Include status in metadata
=======
          ...(payload.status && { status: payload.status }), // ✅ Also include status in metadata for consistency
>>>>>>> 17f7205f
          // ✅ ENTERPRISE AUDIT TRAIL: Include created_by for tracking who created the transaction
          ...(userEntityId && { created_by: userEntityId })
        },
        p_lines: payload.lines || []
      })

      console.log('[useUniversalTransaction] Transaction created:', result)

      // Extract transaction ID from RPC response
      const transactionId = typeof result.data === 'string'
        ? result.data
        : result.data?.transaction_id || result.data?.id

      return { id: transactionId, ...result }
    },
    onSuccess: async () => {
      // Invalidate and refetch all transaction queries to ensure all pages update immediately
      await queryClient.invalidateQueries({ queryKey: ['transactions'] })
      await queryClient.refetchQueries({ queryKey: ['transactions'], type: 'active' })
      console.log('✅ Invalidated and refetched transaction queries after creation')
    }
  })

  // Update transaction mutation
  const updateMutation = useMutation({
    mutationFn: async ({
      transaction_id,
      ...updates
    }: Partial<TransactionPayload> & { transaction_id: string }) => {
      if (!organizationId) {
        throw new Error('Organization ID required')
      }

      console.log('[useUniversalTransaction] Updating transaction:', {
        transaction_id,
        updates
      })

      // ✅ ENTERPRISE PATTERN: Handle status field correctly
      // Status can be in updates.status OR updates.metadata.status
      // Update both transaction_status (database field) and metadata.status for consistency
      const updatePayload: any = {
        ...(updates.transaction_date && { p_transaction_date: updates.transaction_date }),
        ...(updates.source_entity_id !== undefined && { p_source_entity_id: updates.source_entity_id }),
        ...(updates.target_entity_id !== undefined && { p_target_entity_id: updates.target_entity_id }),
        ...(updates.total_amount !== undefined && { p_total_amount: updates.total_amount }),
        ...(updates.smart_code && { p_smart_code: updates.smart_code })
      }

      // ✅ Handle status update (transaction_status field)
      if (updates.status) {
        updatePayload.p_status = updates.status
      }

      // ✅ Handle metadata update (preserve existing metadata, update status if needed)
      if (updates.metadata || updates.status || userEntityId) {
        const mergedMetadata = {
          ...(updates.metadata || {}),
          ...(updates.status && { status: updates.status }),
          // ✅ ENTERPRISE AUDIT TRAIL: Include updated_by for tracking who modified the transaction
          ...(userEntityId && { updated_by: userEntityId })
        }
        updatePayload.p_metadata = mergedMetadata as Json
      }

      console.log('[useUniversalTransaction] Update payload:', updatePayload)

      const result = await updateTransaction(transaction_id, organizationId, updatePayload)

      console.log('[useUniversalTransaction] Update result:', result)

      return result
    },
    onSuccess: async () => {
      // Invalidate and refetch all transaction queries to ensure all pages update immediately
      await queryClient.invalidateQueries({ queryKey: ['transactions'] })
      await queryClient.refetchQueries({ queryKey: ['transactions'], type: 'active' })
      console.log('✅ Invalidated and refetched transaction queries after update')
    }
  })

  // Delete transaction mutation
  const deleteMutation = useMutation({
    mutationFn: async ({
      transaction_id,
      force = false
    }: {
      transaction_id: string
      force?: boolean
    }) => {
      if (!organizationId) {
        throw new Error('Organization ID required')
      }

      console.log('[useUniversalTransaction] Deleting transaction:', {
        transaction_id,
        force,
        updated_by: userEntityId // ✅ Log for audit visibility
      })

      // ✅ ENTERPRISE AUDIT TRAIL: Include updated_by in the delete options
      // Note: Soft deletes update the status, so we use updated_by (not deleted_by)
      const result = await deleteTransaction(transaction_id, organizationId, {
        force,
        // Pass updated_by for audit trail (soft deletes are updates)
        ...(userEntityId && { updated_by: userEntityId })
      })

      return result
    },
    onSuccess: async () => {
      // Invalidate and refetch all transaction queries to ensure all pages update immediately
      await queryClient.invalidateQueries({ queryKey: ['transactions'] })
      await queryClient.refetchQueries({ queryKey: ['transactions'], type: 'active' })
      console.log('✅ Invalidated and refetched transaction queries after deletion')
    }
  })

  return {
    // Data (matching useUniversalEntity pattern)
    transactions: transactions || [],
    isLoading,
    error: (error as any)?.message,
    refetch,

    // Mutations (following useUniversalEntity pattern)
    create: createMutation.mutateAsync,
    update: updateMutation.mutateAsync,
    delete: deleteMutation.mutateAsync,

    // Loading states (matching useUniversalEntity pattern)
    isCreating: createMutation.isPending,
    isUpdating: updateMutation.isPending,
    isDeleting: deleteMutation.isPending,

    // ✅ Additional helpers for convenience
    updateStatus: async (transaction_id: string, status: string) => {
      return updateMutation.mutateAsync({ transaction_id, status })
    }
  }
}

/**
 * Example Usage:
 *
 * // POS Sale Transaction
 * const posTxn = useUniversalTransaction({
 *   filters: { transaction_type: 'SALE' }
 * })
 *
 * await posTxn.create({
 *   transaction_type: 'SALE',
 *   smart_code: 'HERA.SALON.TXN.SALE.CREATE.V1',
 *   source_entity_id: customerId,
 *   target_entity_id: staffId, // Assigned staff member
 *   total_amount: 150.00,
 *   metadata: { branch_id: branchId, notes: 'Walk-in customer' },
 *   lines: [
 *     {
 *       line_type: 'service',
 *       entity_id: serviceId,
 *       quantity: 1,
 *       unit_amount: 150.00,
 *       line_amount: 150.00,
 *       smart_code: 'HERA.SALON.POS.LINE.SERVICE.V1'
 *     }
 *   ]
 * })
 *
 * // Appointment Transaction
 * const appointments = useUniversalTransaction({
 *   filters: { transaction_type: 'APPOINTMENT' }
 * })
 *
 * await appointments.create({
 *   transaction_type: 'APPOINTMENT',
 *   smart_code: 'HERA.SALON.TXN.APPOINTMENT.CREATE.V1',
 *   source_entity_id: customerId,
 *   target_entity_id: stylistId,
 *   total_amount: 0,
 *   metadata: {
 *     start_time: '2024-01-15T10:00:00Z',
 *     end_time: '2024-01-15T11:00:00Z',
 *     duration_minutes: 60
 *   }
 * })
 */<|MERGE_RESOLUTION|>--- conflicted
+++ resolved
@@ -89,12 +89,9 @@
   // ✅ ENTERPRISE AUDIT TRAIL: Extract user entity ID for audit tracking
   const userEntityId = user?.entity_id
 
-<<<<<<< HEAD
-=======
   // ✅ ENTERPRISE PATTERN: Normalize transaction_type filter to UPPERCASE
   const normalizedTransactionType = normalizeTransactionType(filters.transaction_type)
 
->>>>>>> 17f7205f
   // Build query key
   const queryKey = useMemo(
     () => [
@@ -206,11 +203,7 @@
         p_status: payload.status || 'draft', // ✅ FIX: Pass status to RPC function (sets transaction_status column)
         p_metadata: {
           ...(payload.metadata || {}),
-<<<<<<< HEAD
-          ...(payload.status && { status: payload.status }), // ✅ Include status in metadata
-=======
           ...(payload.status && { status: payload.status }), // ✅ Also include status in metadata for consistency
->>>>>>> 17f7205f
           // ✅ ENTERPRISE AUDIT TRAIL: Include created_by for tracking who created the transaction
           ...(userEntityId && { created_by: userEntityId })
         },
