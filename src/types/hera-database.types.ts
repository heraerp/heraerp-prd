--- conflicted
+++ resolved
@@ -1,9 +1,5 @@
 // HERA Database Types - Auto-generated from actual schema
-<<<<<<< HEAD
-// Generated: 2025-09-10T16:53:21.816Z
-=======
 // Generated: 2025-09-10T20:16:59.687Z
->>>>>>> 0331ec8b
 // Run 'node mcp-server/schema-introspection.js' to update
 
 // Utility Types
