--- conflicted
+++ resolved
@@ -1,9 +1,5 @@
 // HERA Database Types - Auto-generated from actual schema
-<<<<<<< HEAD
-// Generated: 2025-10-12T12:18:49.480Z
-=======
 // Generated: 2025-10-12T15:26:35.982Z
->>>>>>> 17f7205f
 // Run 'node mcp-server/schema-introspection.js' to update
 
 export interface CoreOrganizations {
