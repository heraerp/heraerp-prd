// HERA Database Types - Auto-generated from actual schema
<<<<<<< HEAD
// Generated: 2025-11-11T20:56:58.390Z
=======
// Generated: 2025-11-12T06:48:51.750Z
>>>>>>> 432c506e
// Run 'node mcp-server/schema-introspection.js' to update

export interface CoreOrganizations {
  id: string
  organization_name: string
  organization_code: string
  organization_type?: string
  industry_classification?: string
  parent_organization_id?: string
  ai_insights?: string
  ai_classification?: string
  ai_confidence?: string
  settings?: string
  status?: string
  created_at: string
  updated_at: string
  created_by?: string
  updated_by?: string
}

export interface CoreEntities {
  id: string
  organization_id: string
  entity_type: string
  entity_name: string
  entity_code?: string
  entity_description?: string
  parent_entity_id?: string
  smart_code?: string
  smart_code_status?: string
  ai_confidence?: string
  ai_classification?: string
  ai_insights?: string
  business_rules?: string
  metadata?: any
  tags?: string
  status?: string
  created_at: string
  updated_at: string
  created_by?: string
  updated_by?: string
  version?: string
}

export interface CoreDynamicData {
  id: string
  organization_id: string
  entity_id: string
  field_name: string
  field_type?: string
  field_value_text?: string
  field_value_number?: number
  field_value_boolean?: string
  field_value_date?: string
  field_value_json?: any
  field_value_file_url?: string
  calculated_value?: string
  smart_code?: string
  smart_code_status?: string
  ai_confidence?: string
  ai_enhanced_value?: string
  ai_insights?: string
  validation_rules?: string
  validation_status?: string
  field_order?: string
  is_searchable?: boolean
  is_required?: boolean
  is_system_field?: boolean
  created_at: string
  updated_at?: string
  created_by?: string
  updated_by?: string
  version?: string
}

export interface CoreRelationships {
  id: string
  organization_id: string
  from_entity_id: string
  to_entity_id: string
  relationship_type: string
  relationship_direction?: string
  relationship_strength?: string
  relationship_data?: string
  smart_code?: string
  smart_code_status?: string
  ai_confidence?: string
  ai_classification?: string
  ai_insights?: string
  business_logic?: string
  validation_rules?: string
  is_active?: boolean
  effective_date?: string
  expiration_date?: string
  created_at?: string
  updated_at?: string
  created_by?: string
  updated_by?: string
  version?: string
}

export interface UniversalTransactions {
  id: string
  organization_id: string
  transaction_type: string
  transaction_code?: string
  transaction_date: string
  source_entity_id?: string
  target_entity_id?: string
  total_amount?: number
  transaction_status?: string
  reference_number?: number
  external_reference?: string
  smart_code?: string
  smart_code_status?: string
  ai_confidence?: string
  ai_classification?: string
  ai_insights?: string
  business_context?: string
  metadata?: any
  approval_required?: string
  approved_by?: string
  approved_at?: string
  created_at: string
  updated_at?: string
  created_by?: string
  updated_by?: string
  version?: string
  transaction_currency_code?: string
  base_currency_code?: string
  exchange_rate?: string
  exchange_rate_date?: string
  exchange_rate_type?: string
  fiscal_period_entity_id?: string
  fiscal_year?: string
  fiscal_period?: string
  posting_period_code?: string
}

export interface UniversalTransactionLines {
  id: string
  organization_id: string
  transaction_id: string
  line_number: number
  entity_id?: string
  line_type?: string
  description?: string
  quantity?: string
  unit_amount?: number
  line_amount: number
  discount_amount?: number
  tax_amount?: number
  smart_code?: string
  smart_code_status?: string
  ai_confidence?: string
  ai_classification?: string
  ai_insights?: string
  line_data?: string
  created_at: string
  updated_at: string
  created_by?: string
  updated_by?: string
  version?: string
}

// Utility Types
export type EntityStatus = 'active' | 'inactive' | 'deleted' | 'draft'
export type TransactionStatus = 'pending' | 'processing' | 'completed' | 'cancelled' | 'failed'

// Type Guards
export const isDeleted = (entity: { status?: string }): boolean => 
  entity.status === 'deleted'

export const isActive = (entity: { status?: string }): boolean => 
  entity.status !== 'deleted' && entity.status !== 'inactive'

// Column existence helpers
export const hasColumn = (obj: any, column: string): boolean => 
  obj && typeof obj === 'object' && column in obj<|MERGE_RESOLUTION|>--- conflicted
+++ resolved
@@ -1,9 +1,5 @@
 // HERA Database Types - Auto-generated from actual schema
-<<<<<<< HEAD
-// Generated: 2025-11-11T20:56:58.390Z
-=======
 // Generated: 2025-11-12T06:48:51.750Z
->>>>>>> 432c506e
 // Run 'node mcp-server/schema-introspection.js' to update
 
 export interface CoreOrganizations {
