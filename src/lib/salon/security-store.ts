--- conflicted
+++ resolved
@@ -63,22 +63,12 @@
   shouldReinitialize: () => boolean
 }
 
-<<<<<<< HEAD
-// ✅ ENTERPRISE: Soft TTL for background refresh, Hard TTL for forced re-auth
-// Smart Code: HERA.SECURITY.AUTH.CACHE_TTL.v1
-// 🔴 CRITICAL FIX: Increased TTL to reduce aggressive refresh causing logouts
-// SOFT_TTL: 10min → 20min (less frequent background refresh)
-// HARD_TTL: 60min → 4 hours (align with typical work session)
-const SOFT_TTL = 20 * 60 * 1000 // 20 minutes - trigger background refresh
-const HARD_TTL = 4 * 60 * 60 * 1000 // 4 hours - force re-authentication
-=======
-// ✅ ENTERPRISE: Extended TTL for salon business continuity  
+// ✅ ENTERPRISE: Extended TTL for salon business continuity
 // CRITICAL: Support full work shifts without authentication interruption
 // Smart Code: HERA.SECURITY.AUTH.ENTERPRISE_TTL.v1
 const SOFT_TTL = 12 * 60 * 60 * 1000 // 12 hours - full shift coverage
-const HARD_TTL = 24 * 60 * 60 * 1000 // 24 hours - multi-shift support (was 8 hours)
+const HARD_TTL = 24 * 60 * 60 * 1000 // 24 hours - multi-shift support
 const GRACE_PERIOD = 15 * 60 * 1000  // 15 minutes - extended grace for network issues
->>>>>>> cff9dfd2
 const REINIT_INTERVAL = HARD_TTL // Backward compatibility
 
 // 🎯 POS Transaction Protection: Never force logout during active transactions
