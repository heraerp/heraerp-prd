--- conflicted
+++ resolved
@@ -6,19 +6,6 @@
 // Smart code regex pattern
 export const SMARTCODE_REGEX = /^HERA\.[A-Z]+\.[A-Z]+\.[A-Z]+\.[A-Z]+\.[vV][0-9]+$/
 
-<<<<<<< HEAD
-/**
- * Validate a universal event against basic requirements
- */
-export function validateEvent(data: any): boolean {
-  // Basic validation without schema dependency
-  const errors = preflight(data)
-  ;(validateEvent as any).errors = errors.map(err => ({ message: err }))
-  return errors.length === 0
-}
-
-=======
->>>>>>> 468e0227
 /**
  * Guardrail preflight checks for universal events
  */
